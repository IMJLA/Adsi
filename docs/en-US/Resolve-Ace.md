---
external help file: Adsi-help.xml
Module Name: Adsi
online version:
schema: 2.0.0
---

# Resolve-Ace

## SYNOPSIS
Use ADSI to lookup info about IdentityReferences from Authorization Rule Collections that came from Discretionary Access Control Lists

## SYNTAX

```
<<<<<<< HEAD
Resolve-Ace [[-InputObject] <PSObject[]>] [[-DirectoryEntryCache] <Hashtable>]
 [[-Win32AccountsBySID] <Hashtable>] [[-Win32AccountsByCaption] <Hashtable>] [[-DomainsByNetbios] <Hashtable>]
 [[-DomainsBySid] <Hashtable>] [[-DomainsByFqdn] <Hashtable>] [<CommonParameters>]
=======
Resolve-Ace [[-InputObject] <PSObject[]>] [[-AdsiServersByDns] <Hashtable>]
 [[-DirectoryEntryCache] <Hashtable>] [[-Win32AccountsBySID] <Hashtable>]
 [[-Win32AccountsByCaption] <Hashtable>] [[-DomainsByNetbios] <Hashtable>] [[-DomainsBySid] <Hashtable>]
 [[-DomainsByFqdn] <Hashtable>] [<CommonParameters>]
>>>>>>> 3f734f81
```

## DESCRIPTION
Based on the IdentityReference proprety of each Access Control Entry:
Resolve SID to NT account name and vise-versa
Resolve well-known SIDs
Resolve generic defaults like 'NT AUTHORITY' and 'BUILTIN' to the applicable computer or domain name
Add these properties (IdentityReferenceSID,IdentityReferenceName,IdentityReferenceResolved) to the object and return it

## EXAMPLES

### EXAMPLE 1
```
Get-Acl |
Expand-Acl |
Resolve-Ace
```

Use Get-Acl from the Microsoft.PowerShell.Security module as the source of the access list
This works in either Windows Powershell or in Powershell
Get-Acl does not support long paths (\>256 characters)
That was why I originally used the .Net Framework method

### EXAMPLE 2
```
Get-FolderAce -LiteralPath C:\Test -IncludeInherited |
Resolve-Ace
```

### EXAMPLE 3
```
[System.String]$FolderPath = 'C:\Test'
[System.IO.DirectoryInfo]$DirectoryInfo = Get-Item -LiteralPath $FolderPath
$Sections = [System.Security.AccessControl.AccessControlSections]::Access -bor [System.Security.AccessControl.AccessControlSections]::Owner
$FileSecurity = [System.Security.AccessControl.FileSecurity]::new($DirectoryInfo,$Sections)
$IncludeExplicitRules = $true
$IncludeInheritedRules = $true
$AccountType = [System.Security.Principal.SecurityIdentifier]
$FileSecurity.GetAccessRules($IncludeExplicitRules,$IncludeInheritedRules,$AccountType) |
Resolve-Ace
```

This uses .Net Core as the source of the access list
It uses the GetAccessRules method on the \[System.Security.AccessControl.FileSecurity\] class
The targetType parameter of the method is used to specify that the accounts in the ACL are returned as SIDs

### EXAMPLE 4
```
[System.String]$FolderPath = 'C:\Test'
[System.IO.DirectoryInfo]$DirectoryInfo = Get-Item -LiteralPath $FolderPath
$Sections = [System.Security.AccessControl.AccessControlSections]::Access -bor
[System.Security.AccessControl.AccessControlSections]::Owner -bor
[System.Security.AccessControl.AccessControlSections]::Group
$DirectorySecurity = [System.Security.AccessControl.DirectorySecurity]::new($DirectoryInfo,$Sections)
$IncludeExplicitRules = $true
$IncludeInheritedRules = $true
$AccountType = [System.Security.Principal.NTAccount]
$FileSecurity.GetAccessRules($IncludeExplicitRules,$IncludeInheritedRules,$AccountType) |
Resolve-Ace
```

This uses .Net Core as the source of the access list
It uses the GetAccessRules method on the \[System.Security.AccessControl.FileSecurity\] class
The targetType parameter of the method is used to specify that the accounts in the ACL are returned as NT account names (DOMAIN\User)

### EXAMPLE 5
```
[System.String]$FolderPath = 'C:\Test'
[System.IO.DirectoryInfo]$DirectoryInfo = Get-Item -LiteralPath $FolderPath
[System.Security.AccessControl.DirectorySecurity]$DirectorySecurity = $DirectoryInfo.GetAccessControl('Access')
[System.Security.AccessControl.AuthorizationRuleCollection]$AuthRules = $DirectorySecurity.Access
$AuthRules | Resolve-Ace
```

Use the .Net Framework (or legacy .Net Core up to 2.2) as the source of the access list
Only works in Windows PowerShell
Those versions of .Net had a GetAccessControl method on the \[System.IO.DirectoryInfo\] class
This method is removed in modern versions of .Net Core

### EXAMPLE 6
```
[System.String]$FolderPath = 'C:\Test'
[System.IO.DirectoryInfo]$DirectoryInfo = Get-Item -LiteralPath $FolderPath
$Sections = [System.Security.AccessControl.AccessControlSections]::Access -bor [System.Security.AccessControl.AccessControlSections]::Owner
$FileSecurity = [System.IO.FileSystemAclExtensions]::GetAccessControl($DirectoryInfo,$Sections)
```

The \[System.IO.FileSystemAclExtensions\] class is a Windows-specific implementation
It provides no known benefit over the cross-platform equivalent \[System.Security.AccessControl.FileSecurity\]

## PARAMETERS

### -DirectoryEntryCache
Dictionary to cache directory entries to avoid redundant lookups

Defaults to an empty thread-safe hashtable

```yaml
Type: System.Collections.Hashtable
Parameter Sets: (All)
Aliases:

Required: False
Position: 2
Default value: ([hashtable]::Synchronized(@{}))
Accept pipeline input: False
Accept wildcard characters: False
```

### -DomainsByFqdn
Hashtable with known domain DNS names as keys and objects with Dns,NetBIOS,SID,DistinguishedName properties as values

```yaml
Type: System.Collections.Hashtable
Parameter Sets: (All)
Aliases:

Required: False
Position: 7
Default value: ([hashtable]::Synchronized(@{}))
Accept pipeline input: False
Accept wildcard characters: False
```

### -DomainsByNetbios
Hashtable with known domain NetBIOS names as keys and objects with Dns,NetBIOS,SID,DistinguishedName properties as values

```yaml
Type: System.Collections.Hashtable
Parameter Sets: (All)
Aliases:

Required: False
<<<<<<< HEAD
Position: 5
=======
Position: 6
>>>>>>> 3f734f81
Default value: ([hashtable]::Synchronized(@{}))
Accept pipeline input: False
Accept wildcard characters: False
```

### -DomainsBySid
Hashtable with known domain SIDs as keys and objects with Dns,NetBIOS,SID,DistinguishedName properties as values

```yaml
Type: System.Collections.Hashtable
Parameter Sets: (All)
Aliases:

Required: False
Position: 7
Default value: ([hashtable]::Synchronized(@{}))
Accept pipeline input: False
Accept wildcard characters: False
```

### -InputObject
Authorization Rule Collection of Access Control Entries from Discretionary Access Control Lists

```yaml
Type: System.Management.Automation.PSObject[]
Parameter Sets: (All)
Aliases:

Required: False
Position: 1
Default value: None
Accept pipeline input: True (ByValue)
Accept wildcard characters: False
```

### -Win32AccountsByCaption
{{ Fill Win32AccountsByCaption Description }}

```yaml
Type: System.Collections.Hashtable
Parameter Sets: (All)
Aliases:

Required: False
Position: 4
Default value: ([hashtable]::Synchronized(@{}))
Accept pipeline input: False
Accept wildcard characters: False
```

### -Win32AccountsBySID
{{ Fill Win32AccountsBySID Description }}

```yaml
Type: System.Collections.Hashtable
Parameter Sets: (All)
Aliases:

Required: False
Position: 3
Default value: ([hashtable]::Synchronized(@{}))
Accept pipeline input: False
Accept wildcard characters: False
```

### CommonParameters
This cmdlet supports the common parameters: -Debug, -ErrorAction, -ErrorVariable, -InformationAction, -InformationVariable, -OutVariable, -OutBuffer, -PipelineVariable, -Verbose, -WarningAction, and -WarningVariable. For more information, see [about_CommonParameters](http://go.microsoft.com/fwlink/?LinkID=113216).

## INPUTS

### [System.Security.AccessControl.AuthorizationRuleCollection]$InputObject
## OUTPUTS

### [PSCustomObject] Original object plus IdentityReferenceSID,IdentityReferenceName,IdentityReferenceResolved, and AdsiProvider properties
## NOTES
Dependencies:
    Get-DirectoryEntry
    Add-SidInfo
<<<<<<< HEAD
    Get-TrustedDomain
=======
    Get-TrustedDomainInfo
>>>>>>> 3f734f81
    Find-AdsiProvider

if ($FolderPath.Length -gt 255) {
    $FolderPath = "\\\\?\$FolderPath"
}

## RELATED LINKS
<|MERGE_RESOLUTION|>--- conflicted
+++ resolved
@@ -1,253 +1,257 @@
----
-external help file: Adsi-help.xml
-Module Name: Adsi
-online version:
-schema: 2.0.0
----
-
-# Resolve-Ace
-
-## SYNOPSIS
-Use ADSI to lookup info about IdentityReferences from Authorization Rule Collections that came from Discretionary Access Control Lists
-
-## SYNTAX
-
-```
-<<<<<<< HEAD
-Resolve-Ace [[-InputObject] <PSObject[]>] [[-DirectoryEntryCache] <Hashtable>]
- [[-Win32AccountsBySID] <Hashtable>] [[-Win32AccountsByCaption] <Hashtable>] [[-DomainsByNetbios] <Hashtable>]
- [[-DomainsBySid] <Hashtable>] [[-DomainsByFqdn] <Hashtable>] [<CommonParameters>]
-=======
-Resolve-Ace [[-InputObject] <PSObject[]>] [[-AdsiServersByDns] <Hashtable>]
- [[-DirectoryEntryCache] <Hashtable>] [[-Win32AccountsBySID] <Hashtable>]
- [[-Win32AccountsByCaption] <Hashtable>] [[-DomainsByNetbios] <Hashtable>] [[-DomainsBySid] <Hashtable>]
- [[-DomainsByFqdn] <Hashtable>] [<CommonParameters>]
->>>>>>> 3f734f81
-```
-
-## DESCRIPTION
-Based on the IdentityReference proprety of each Access Control Entry:
-Resolve SID to NT account name and vise-versa
-Resolve well-known SIDs
-Resolve generic defaults like 'NT AUTHORITY' and 'BUILTIN' to the applicable computer or domain name
-Add these properties (IdentityReferenceSID,IdentityReferenceName,IdentityReferenceResolved) to the object and return it
-
-## EXAMPLES
-
-### EXAMPLE 1
-```
-Get-Acl |
-Expand-Acl |
-Resolve-Ace
-```
-
-Use Get-Acl from the Microsoft.PowerShell.Security module as the source of the access list
-This works in either Windows Powershell or in Powershell
-Get-Acl does not support long paths (\>256 characters)
-That was why I originally used the .Net Framework method
-
-### EXAMPLE 2
-```
-Get-FolderAce -LiteralPath C:\Test -IncludeInherited |
-Resolve-Ace
-```
-
-### EXAMPLE 3
-```
-[System.String]$FolderPath = 'C:\Test'
-[System.IO.DirectoryInfo]$DirectoryInfo = Get-Item -LiteralPath $FolderPath
-$Sections = [System.Security.AccessControl.AccessControlSections]::Access -bor [System.Security.AccessControl.AccessControlSections]::Owner
-$FileSecurity = [System.Security.AccessControl.FileSecurity]::new($DirectoryInfo,$Sections)
-$IncludeExplicitRules = $true
-$IncludeInheritedRules = $true
-$AccountType = [System.Security.Principal.SecurityIdentifier]
-$FileSecurity.GetAccessRules($IncludeExplicitRules,$IncludeInheritedRules,$AccountType) |
-Resolve-Ace
-```
-
-This uses .Net Core as the source of the access list
-It uses the GetAccessRules method on the \[System.Security.AccessControl.FileSecurity\] class
-The targetType parameter of the method is used to specify that the accounts in the ACL are returned as SIDs
-
-### EXAMPLE 4
-```
-[System.String]$FolderPath = 'C:\Test'
-[System.IO.DirectoryInfo]$DirectoryInfo = Get-Item -LiteralPath $FolderPath
-$Sections = [System.Security.AccessControl.AccessControlSections]::Access -bor
-[System.Security.AccessControl.AccessControlSections]::Owner -bor
-[System.Security.AccessControl.AccessControlSections]::Group
-$DirectorySecurity = [System.Security.AccessControl.DirectorySecurity]::new($DirectoryInfo,$Sections)
-$IncludeExplicitRules = $true
-$IncludeInheritedRules = $true
-$AccountType = [System.Security.Principal.NTAccount]
-$FileSecurity.GetAccessRules($IncludeExplicitRules,$IncludeInheritedRules,$AccountType) |
-Resolve-Ace
-```
-
-This uses .Net Core as the source of the access list
-It uses the GetAccessRules method on the \[System.Security.AccessControl.FileSecurity\] class
-The targetType parameter of the method is used to specify that the accounts in the ACL are returned as NT account names (DOMAIN\User)
-
-### EXAMPLE 5
-```
-[System.String]$FolderPath = 'C:\Test'
-[System.IO.DirectoryInfo]$DirectoryInfo = Get-Item -LiteralPath $FolderPath
-[System.Security.AccessControl.DirectorySecurity]$DirectorySecurity = $DirectoryInfo.GetAccessControl('Access')
-[System.Security.AccessControl.AuthorizationRuleCollection]$AuthRules = $DirectorySecurity.Access
-$AuthRules | Resolve-Ace
-```
-
-Use the .Net Framework (or legacy .Net Core up to 2.2) as the source of the access list
-Only works in Windows PowerShell
-Those versions of .Net had a GetAccessControl method on the \[System.IO.DirectoryInfo\] class
-This method is removed in modern versions of .Net Core
-
-### EXAMPLE 6
-```
-[System.String]$FolderPath = 'C:\Test'
-[System.IO.DirectoryInfo]$DirectoryInfo = Get-Item -LiteralPath $FolderPath
-$Sections = [System.Security.AccessControl.AccessControlSections]::Access -bor [System.Security.AccessControl.AccessControlSections]::Owner
-$FileSecurity = [System.IO.FileSystemAclExtensions]::GetAccessControl($DirectoryInfo,$Sections)
-```
-
-The \[System.IO.FileSystemAclExtensions\] class is a Windows-specific implementation
-It provides no known benefit over the cross-platform equivalent \[System.Security.AccessControl.FileSecurity\]
-
-## PARAMETERS
-
-### -DirectoryEntryCache
-Dictionary to cache directory entries to avoid redundant lookups
-
-Defaults to an empty thread-safe hashtable
-
-```yaml
-Type: System.Collections.Hashtable
-Parameter Sets: (All)
-Aliases:
-
-Required: False
-Position: 2
-Default value: ([hashtable]::Synchronized(@{}))
-Accept pipeline input: False
-Accept wildcard characters: False
-```
-
-### -DomainsByFqdn
-Hashtable with known domain DNS names as keys and objects with Dns,NetBIOS,SID,DistinguishedName properties as values
-
-```yaml
-Type: System.Collections.Hashtable
-Parameter Sets: (All)
-Aliases:
-
-Required: False
-Position: 7
-Default value: ([hashtable]::Synchronized(@{}))
-Accept pipeline input: False
-Accept wildcard characters: False
-```
-
-### -DomainsByNetbios
-Hashtable with known domain NetBIOS names as keys and objects with Dns,NetBIOS,SID,DistinguishedName properties as values
-
-```yaml
-Type: System.Collections.Hashtable
-Parameter Sets: (All)
-Aliases:
-
-Required: False
-<<<<<<< HEAD
-Position: 5
-=======
-Position: 6
->>>>>>> 3f734f81
-Default value: ([hashtable]::Synchronized(@{}))
-Accept pipeline input: False
-Accept wildcard characters: False
-```
-
-### -DomainsBySid
-Hashtable with known domain SIDs as keys and objects with Dns,NetBIOS,SID,DistinguishedName properties as values
-
-```yaml
-Type: System.Collections.Hashtable
-Parameter Sets: (All)
-Aliases:
-
-Required: False
-Position: 7
-Default value: ([hashtable]::Synchronized(@{}))
-Accept pipeline input: False
-Accept wildcard characters: False
-```
-
-### -InputObject
-Authorization Rule Collection of Access Control Entries from Discretionary Access Control Lists
-
-```yaml
-Type: System.Management.Automation.PSObject[]
-Parameter Sets: (All)
-Aliases:
-
-Required: False
-Position: 1
-Default value: None
-Accept pipeline input: True (ByValue)
-Accept wildcard characters: False
-```
-
-### -Win32AccountsByCaption
-{{ Fill Win32AccountsByCaption Description }}
-
-```yaml
-Type: System.Collections.Hashtable
-Parameter Sets: (All)
-Aliases:
-
-Required: False
-Position: 4
-Default value: ([hashtable]::Synchronized(@{}))
-Accept pipeline input: False
-Accept wildcard characters: False
-```
-
-### -Win32AccountsBySID
-{{ Fill Win32AccountsBySID Description }}
-
-```yaml
-Type: System.Collections.Hashtable
-Parameter Sets: (All)
-Aliases:
-
-Required: False
-Position: 3
-Default value: ([hashtable]::Synchronized(@{}))
-Accept pipeline input: False
-Accept wildcard characters: False
-```
-
-### CommonParameters
-This cmdlet supports the common parameters: -Debug, -ErrorAction, -ErrorVariable, -InformationAction, -InformationVariable, -OutVariable, -OutBuffer, -PipelineVariable, -Verbose, -WarningAction, and -WarningVariable. For more information, see [about_CommonParameters](http://go.microsoft.com/fwlink/?LinkID=113216).
-
-## INPUTS
-
-### [System.Security.AccessControl.AuthorizationRuleCollection]$InputObject
-## OUTPUTS
-
-### [PSCustomObject] Original object plus IdentityReferenceSID,IdentityReferenceName,IdentityReferenceResolved, and AdsiProvider properties
-## NOTES
-Dependencies:
-    Get-DirectoryEntry
-    Add-SidInfo
-<<<<<<< HEAD
-    Get-TrustedDomain
-=======
-    Get-TrustedDomainInfo
->>>>>>> 3f734f81
-    Find-AdsiProvider
-
-if ($FolderPath.Length -gt 255) {
-    $FolderPath = "\\\\?\$FolderPath"
-}
-
-## RELATED LINKS
+---
+external help file: Adsi-help.xml
+Module Name: Adsi
+online version:
+schema: 2.0.0
+---
+
+# Resolve-Ace
+
+## SYNOPSIS
+
+Use ADSI to lookup info about IdentityReferences from Authorization Rule Collections that came from Discretionary Access Control Lists
+
+## SYNTAX
+
+```
+Resolve-Ace [[-InputObject] <PSObject[]>] [[-DirectoryEntryCache] <Hashtable>]
+ [[-Win32AccountsBySID] <Hashtable>] [[-Win32AccountsByCaption] <Hashtable>] [[-DomainsByNetbios] <Hashtable>]
+ [[-DomainsBySid] <Hashtable>] [[-DomainsByFqdn] <Hashtable>] [<CommonParameters>]
+```
+
+## DESCRIPTION
+
+Based on the IdentityReference proprety of each Access Control Entry:
+Resolve SID to NT account name and vise-versa
+Resolve well-known SIDs
+Resolve generic defaults like 'NT AUTHORITY' and 'BUILTIN' to the applicable computer or domain name
+Add these properties (IdentityReferenceSID,IdentityReferenceName,IdentityReferenceResolved) to the object and return it
+
+## EXAMPLES
+
+### EXAMPLE 1
+
+```
+Get-Acl |
+Expand-Acl |
+Resolve-Ace
+```
+
+Use Get-Acl from the Microsoft.PowerShell.Security module as the source of the access list
+This works in either Windows Powershell or in Powershell
+Get-Acl does not support long paths (\>256 characters)
+That was why I originally used the .Net Framework method
+
+### EXAMPLE 2
+
+```
+Get-FolderAce -LiteralPath C:\Test -IncludeInherited |
+Resolve-Ace
+```
+
+### EXAMPLE 3
+
+```
+[System.String]$FolderPath = 'C:\Test'
+[System.IO.DirectoryInfo]$DirectoryInfo = Get-Item -LiteralPath $FolderPath
+$Sections = [System.Security.AccessControl.AccessControlSections]::Access -bor [System.Security.AccessControl.AccessControlSections]::Owner
+$FileSecurity = [System.Security.AccessControl.FileSecurity]::new($DirectoryInfo,$Sections)
+$IncludeExplicitRules = $true
+$IncludeInheritedRules = $true
+$AccountType = [System.Security.Principal.SecurityIdentifier]
+$FileSecurity.GetAccessRules($IncludeExplicitRules,$IncludeInheritedRules,$AccountType) |
+Resolve-Ace
+```
+
+This uses .Net Core as the source of the access list
+It uses the GetAccessRules method on the \[System.Security.AccessControl.FileSecurity\] class
+The targetType parameter of the method is used to specify that the accounts in the ACL are returned as SIDs
+
+### EXAMPLE 4
+
+```
+[System.String]$FolderPath = 'C:\Test'
+[System.IO.DirectoryInfo]$DirectoryInfo = Get-Item -LiteralPath $FolderPath
+$Sections = [System.Security.AccessControl.AccessControlSections]::Access -bor
+[System.Security.AccessControl.AccessControlSections]::Owner -bor
+[System.Security.AccessControl.AccessControlSections]::Group
+$DirectorySecurity = [System.Security.AccessControl.DirectorySecurity]::new($DirectoryInfo,$Sections)
+$IncludeExplicitRules = $true
+$IncludeInheritedRules = $true
+$AccountType = [System.Security.Principal.NTAccount]
+$FileSecurity.GetAccessRules($IncludeExplicitRules,$IncludeInheritedRules,$AccountType) |
+Resolve-Ace
+```
+
+This uses .Net Core as the source of the access list
+It uses the GetAccessRules method on the \[System.Security.AccessControl.FileSecurity\] class
+The targetType parameter of the method is used to specify that the accounts in the ACL are returned as NT account names (DOMAIN\User)
+
+### EXAMPLE 5
+
+```
+[System.String]$FolderPath = 'C:\Test'
+[System.IO.DirectoryInfo]$DirectoryInfo = Get-Item -LiteralPath $FolderPath
+[System.Security.AccessControl.DirectorySecurity]$DirectorySecurity = $DirectoryInfo.GetAccessControl('Access')
+[System.Security.AccessControl.AuthorizationRuleCollection]$AuthRules = $DirectorySecurity.Access
+$AuthRules | Resolve-Ace
+```
+
+Use the .Net Framework (or legacy .Net Core up to 2.2) as the source of the access list
+Only works in Windows PowerShell
+Those versions of .Net had a GetAccessControl method on the \[System.IO.DirectoryInfo\] class
+This method is removed in modern versions of .Net Core
+
+### EXAMPLE 6
+
+```
+[System.String]$FolderPath = 'C:\Test'
+[System.IO.DirectoryInfo]$DirectoryInfo = Get-Item -LiteralPath $FolderPath
+$Sections = [System.Security.AccessControl.AccessControlSections]::Access -bor [System.Security.AccessControl.AccessControlSections]::Owner
+$FileSecurity = [System.IO.FileSystemAclExtensions]::GetAccessControl($DirectoryInfo,$Sections)
+```
+
+The \[System.IO.FileSystemAclExtensions\] class is a Windows-specific implementation
+It provides no known benefit over the cross-platform equivalent \[System.Security.AccessControl.FileSecurity\]
+
+## PARAMETERS
+
+### -DirectoryEntryCache
+
+Dictionary to cache directory entries to avoid redundant lookups
+
+Defaults to an empty thread-safe hashtable
+
+```yaml
+Type: System.Collections.Hashtable
+Parameter Sets: (All)
+Aliases:
+
+Required: False
+Position: 2
+Default value: ([hashtable]::Synchronized(@{}))
+Accept pipeline input: False
+Accept wildcard characters: False
+```
+
+### -DomainsByFqdn
+
+Hashtable with known domain DNS names as keys and objects with Dns,NetBIOS,SID,DistinguishedName properties as values
+
+```yaml
+Type: System.Collections.Hashtable
+Parameter Sets: (All)
+Aliases:
+
+Required: False
+Position: 7
+Default value: ([hashtable]::Synchronized(@{}))
+Accept pipeline input: False
+Accept wildcard characters: False
+```
+
+### -DomainsByNetbios
+
+Hashtable with known domain NetBIOS names as keys and objects with Dns,NetBIOS,SID,DistinguishedName properties as values
+
+```yaml
+Type: System.Collections.Hashtable
+Parameter Sets: (All)
+Aliases:
+
+Required: False
+Position: 5
+Default value: ([hashtable]::Synchronized(@{}))
+Accept pipeline input: False
+Accept wildcard characters: False
+```
+
+### -DomainsBySid
+
+Hashtable with known domain SIDs as keys and objects with Dns,NetBIOS,SID,DistinguishedName properties as values
+
+```yaml
+Type: System.Collections.Hashtable
+Parameter Sets: (All)
+Aliases:
+
+Required: False
+Position: 7
+Default value: ([hashtable]::Synchronized(@{}))
+Accept pipeline input: False
+Accept wildcard characters: False
+```
+
+### -InputObject
+
+Authorization Rule Collection of Access Control Entries from Discretionary Access Control Lists
+
+```yaml
+Type: System.Management.Automation.PSObject[]
+Parameter Sets: (All)
+Aliases:
+
+Required: False
+Position: 1
+Default value: None
+Accept pipeline input: True (ByValue)
+Accept wildcard characters: False
+```
+
+### -Win32AccountsByCaption
+
+{{ Fill Win32AccountsByCaption Description }}
+
+```yaml
+Type: System.Collections.Hashtable
+Parameter Sets: (All)
+Aliases:
+
+Required: False
+Position: 4
+Default value: ([hashtable]::Synchronized(@{}))
+Accept pipeline input: False
+Accept wildcard characters: False
+```
+
+### -Win32AccountsBySID
+
+{{ Fill Win32AccountsBySID Description }}
+
+```yaml
+Type: System.Collections.Hashtable
+Parameter Sets: (All)
+Aliases:
+
+Required: False
+Position: 3
+Default value: ([hashtable]::Synchronized(@{}))
+Accept pipeline input: False
+Accept wildcard characters: False
+```
+
+### CommonParameters
+
+This cmdlet supports the common parameters: -Debug, -ErrorAction, -ErrorVariable, -InformationAction, -InformationVariable, -OutVariable, -OutBuffer, -PipelineVariable, -Verbose, -WarningAction, and -WarningVariable. For more information, see [about_CommonParameters](http://go.microsoft.com/fwlink/?LinkID=113216).
+
+## INPUTS
+
+### [System.Security.AccessControl.AuthorizationRuleCollection]$InputObject
+
+## OUTPUTS
+
+### [PSCustomObject] Original object plus IdentityReferenceSID,IdentityReferenceName,IdentityReferenceResolved, and AdsiProvider properties
+
+## NOTES
+
+Dependencies:
+    Get-DirectoryEntry
+    Add-SidInfo
+    Get-TrustedDomain
+    Find-AdsiProvider
+
+if ($FolderPath.Length -gt 255) {
+    $FolderPath = "\\\\?\$FolderPath"
+}
+
+## RELATED LINKS