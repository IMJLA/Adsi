--- conflicted
+++ resolved
@@ -1,144 +1,159 @@
----
-Module Name: Adsi
-Module Guid: 282a2aed-9567-49a1-901c-122b7831a805
-Download Help Link: {{ Update Download Link }}
-<<<<<<< HEAD
-Help Version: 4.0.529
-=======
-Help Version: 4.0.523
->>>>>>> 6f3acaa1
-Locale: en-US
----
-
-# Adsi Module
-## Description
-Use Active Directory Service Interfaces to query LDAP and WinNT directories
-
-## Adsi Cmdlets
-### [Add-DomainFqdnToLdapPath](Add-DomainFqdnToLdapPath.md)
-Add a domain FQDN to an LDAP directory path as the server address so the new path can be used for remote queries
-
-### [Add-SidInfo](Add-SidInfo.md)
-Add some useful properties to a DirectoryEntry object for easier access
-
-### [ConvertFrom-DirectoryEntry](ConvertFrom-DirectoryEntry.md)
-Convert a DirectoryEntry to a PSCustomObject
-
-### [ConvertFrom-PropertyValueCollectionToString](ConvertFrom-PropertyValueCollectionToString.md)
-Convert a PropertyValueCollection to a string
-
-### [ConvertFrom-ResolvedID](ConvertFrom-ResolvedID.md)
-Use ADSI to collect more information about the IdentityReference in NTFS Access Control Entries
-
-### [ConvertFrom-ResultPropertyValueCollectionToString](ConvertFrom-ResultPropertyValueCollectionToString.md)
-Convert a ResultPropertyValueCollection to a string
-
-### [ConvertFrom-SearchResult](ConvertFrom-SearchResult.md)
-Convert a SearchResult to a PSCustomObject
-
-### [ConvertFrom-SidString](ConvertFrom-SidString.md)
-Converts a SID string to a DirectoryEntry object.
-
-### [ConvertTo-DecStringRepresentation](ConvertTo-DecStringRepresentation.md)
-Convert a byte array to a string representation of its decimal format
-
-### [ConvertTo-DistinguishedName](ConvertTo-DistinguishedName.md)
-Convert a domain NetBIOS name to its distinguishedName
-
-### [ConvertTo-DomainNetBIOS](ConvertTo-DomainNetBIOS.md)
-
-ConvertTo-DomainNetBIOS [[-DomainFQDN] <string>] [[-AdsiProvider] <string>] [-Cache] <ref> [<CommonParameters>]
-
-
-### [ConvertTo-DomainSidString](ConvertTo-DomainSidString.md)
-
-ConvertTo-DomainSidString [-DomainDnsName] <string> [[-AdsiProvider] <string>] [-Cache] <ref> [<CommonParameters>]
-
-
-### [ConvertTo-Fqdn](ConvertTo-Fqdn.md)
-Convert a domain distinguishedName name or NetBIOS name to its FQDN
-
-### [ConvertTo-HexStringRepresentation](ConvertTo-HexStringRepresentation.md)
-Convert a SID from byte array format to a string representation of its hexadecimal format
-
-### [ConvertTo-HexStringRepresentationForLDAPFilterString](ConvertTo-HexStringRepresentationForLDAPFilterString.md)
-Convert a SID from byte array format to a string representation of its hexadecimal format, properly formatted for an LDAP filter string
-
-### [ConvertTo-SidByteArray](ConvertTo-SidByteArray.md)
-Convert a SID from a string to binary format (byte array)
-
-### [Expand-AdsiGroupMember](Expand-AdsiGroupMember.md)
-Use the LDAP provider to add information about group members to a DirectoryEntry of a group for easier access
-
-### [Expand-WinNTGroupMember](Expand-WinNTGroupMember.md)
-Use the LDAP provider to add information about group members to a DirectoryEntry of a group for easier access
-
-### [Find-LocalAdsiServerSid](Find-LocalAdsiServerSid.md)
-
-Find-LocalAdsiServerSid [[-ComputerName] <string>] [-Cache] <ref> [<CommonParameters>]
-
-
-### [Get-AdsiGroup](Get-AdsiGroup.md)
-Get the directory entries for a group and its members using ADSI
-
-### [Get-AdsiGroupMember](Get-AdsiGroupMember.md)
-Get members of a group from the LDAP provider
-
-### [Get-AdsiServer](Get-AdsiServer.md)
-Get information about a directory server including the ADSI provider it hosts and its well-known SIDs
-
-### [Get-CurrentDomain](Get-CurrentDomain.md)
-Use ADSI to get the current domain
-
-### [Get-DirectoryEntry](Get-DirectoryEntry.md)
-Use Active Directory Service Interfaces to retrieve an object from a directory
-
-### [Get-KnownCaptionHashTable](Get-KnownCaptionHashTable.md)
-
-Get-KnownCaptionHashTable [[-WellKnownSidBySid] <hashtable>]
-
-
-### [Get-KnownSid](Get-KnownSid.md)
-Retrieves information about well-known security identifiers (SIDs).
-
-### [Get-KnownSidByName](Get-KnownSidByName.md)
-
-Get-KnownSidByName [[-WellKnownSIDBySID] <hashtable>]
-
-
-### [Get-KnownSidHashtable](Get-KnownSidHashtable.md)
-
-Get-KnownSidHashTable 
-
-
-### [Get-ParentDomainDnsName](Get-ParentDomainDnsName.md)
-
-Get-ParentDomainDnsName [[-DomainNetbios] <string>] [[-CimSession] <CimSession>] [-Cache] <ref> [-RemoveCimSession] [<CommonParameters>]
-
-
-### [Get-TrustedDomain](Get-TrustedDomain.md)
-Returns a dictionary of trusted domains by the current computer
-
-### [Get-WinNTGroupMember](Get-WinNTGroupMember.md)
-Get members of a group from the WinNT provider
-
-### [Invoke-ComObject](Invoke-ComObject.md)
-Invoke a member method of a ComObject [__ComObject]
-
-### [New-FakeDirectoryEntry](New-FakeDirectoryEntry.md)
-
-New-FakeDirectoryEntry [[-DirectoryPath] <string>] [[-SID] <string>] [[-Description] <string>] [[-SchemaClassName] <string>] [[-InputObject] <Object>] [[-NameAllowList] <hashtable>] [[-NameBlockList] <hashtable>] [[-Name] <string>] [[-NTAccount] <string>]
-
-
-### [Resolve-IdentityReference](Resolve-IdentityReference.md)
-Use CIM and ADSI to lookup info about IdentityReferences from Access Control Entries that came from Discretionary Access Control Lists
-
-### [Resolve-ServiceNameToSID](Resolve-ServiceNameToSID.md)
-
-Resolve-ServiceNameToSID [[-InputObject] <Object>] [<CommonParameters>]
-
-
-### [Search-Directory](Search-Directory.md)
-Use Active Directory Service Interfaces to search an LDAP directory
-
-
+---
+Module Name: Adsi
+Module Guid: 282a2aed-9567-49a1-901c-122b7831a805
+Download Help Link: {{ Update Download Link }}
+Help Version: 4.0.529
+Locale: en-US
+---
+
+# Adsi Module
+
+## Description
+
+Use Active Directory Service Interfaces to query LDAP and WinNT directories
+
+## Adsi Cmdlets
+
+### [Add-DomainFqdnToLdapPath](Add-DomainFqdnToLdapPath.md)
+
+Add a domain FQDN to an LDAP directory path as the server address so the new path can be used for remote queries
+
+### [Add-SidInfo](Add-SidInfo.md)
+
+Add some useful properties to a DirectoryEntry object for easier access
+
+### [ConvertFrom-DirectoryEntry](ConvertFrom-DirectoryEntry.md)
+
+Convert a DirectoryEntry to a PSCustomObject
+
+### [ConvertFrom-PropertyValueCollectionToString](ConvertFrom-PropertyValueCollectionToString.md)
+
+Convert a PropertyValueCollection to a string
+
+### [ConvertFrom-ResolvedID](ConvertFrom-ResolvedID.md)
+
+Use ADSI to collect more information about the IdentityReference in NTFS Access Control Entries
+
+### [ConvertFrom-ResultPropertyValueCollectionToString](ConvertFrom-ResultPropertyValueCollectionToString.md)
+
+Convert a ResultPropertyValueCollection to a string
+
+### [ConvertFrom-SearchResult](ConvertFrom-SearchResult.md)
+
+Convert a SearchResult to a PSCustomObject
+
+### [ConvertFrom-SidString](ConvertFrom-SidString.md)
+
+Converts a SID string to a DirectoryEntry object.
+
+### [ConvertTo-DecStringRepresentation](ConvertTo-DecStringRepresentation.md)
+
+Convert a byte array to a string representation of its decimal format
+
+### [ConvertTo-DistinguishedName](ConvertTo-DistinguishedName.md)
+
+Convert a domain NetBIOS name to its distinguishedName
+
+### [ConvertTo-DomainNetBIOS](ConvertTo-DomainNetBIOS.md)
+
+ConvertTo-DomainNetBIOS [[-DomainFQDN] <string>] [[-AdsiProvider] <string>] [-Cache] <ref> [<CommonParameters>]
+
+### [ConvertTo-DomainSidString](ConvertTo-DomainSidString.md)
+
+ConvertTo-DomainSidString [-DomainDnsName] <string> [[-AdsiProvider] <string>] [-Cache] <ref> [<CommonParameters>]
+
+### [ConvertTo-Fqdn](ConvertTo-Fqdn.md)
+
+Convert a domain distinguishedName name or NetBIOS name to its FQDN
+
+### [ConvertTo-HexStringRepresentation](ConvertTo-HexStringRepresentation.md)
+
+Convert a SID from byte array format to a string representation of its hexadecimal format
+
+### [ConvertTo-HexStringRepresentationForLDAPFilterString](ConvertTo-HexStringRepresentationForLDAPFilterString.md)
+
+Convert a SID from byte array format to a string representation of its hexadecimal format, properly formatted for an LDAP filter string
+
+### [ConvertTo-SidByteArray](ConvertTo-SidByteArray.md)
+
+Convert a SID from a string to binary format (byte array)
+
+### [Expand-AdsiGroupMember](Expand-AdsiGroupMember.md)
+
+Use the LDAP provider to add information about group members to a DirectoryEntry of a group for easier access
+
+### [Expand-WinNTGroupMember](Expand-WinNTGroupMember.md)
+
+Use the LDAP provider to add information about group members to a DirectoryEntry of a group for easier access
+
+### [Find-LocalAdsiServerSid](Find-LocalAdsiServerSid.md)
+
+Find-LocalAdsiServerSid [[-ComputerName] <string>] [-Cache] <ref> [<CommonParameters>]
+
+### [Get-AdsiGroup](Get-AdsiGroup.md)
+
+Get the directory entries for a group and its members using ADSI
+
+### [Get-AdsiGroupMember](Get-AdsiGroupMember.md)
+
+Get members of a group from the LDAP provider
+
+### [Get-AdsiServer](Get-AdsiServer.md)
+
+Get information about a directory server including the ADSI provider it hosts and its well-known SIDs
+
+### [Get-CurrentDomain](Get-CurrentDomain.md)
+
+Use ADSI to get the current domain
+
+### [Get-DirectoryEntry](Get-DirectoryEntry.md)
+
+Use Active Directory Service Interfaces to retrieve an object from a directory
+
+### [Get-KnownCaptionHashTable](Get-KnownCaptionHashTable.md)
+
+Get-KnownCaptionHashTable [[-WellKnownSidBySid] <hashtable>]
+
+### [Get-KnownSid](Get-KnownSid.md)
+
+Retrieves information about well-known security identifiers (SIDs).
+
+### [Get-KnownSidByName](Get-KnownSidByName.md)
+
+Get-KnownSidByName [[-WellKnownSIDBySID] <hashtable>]
+
+### [Get-KnownSidHashtable](Get-KnownSidHashtable.md)
+
+Get-KnownSidHashTable
+
+### [Get-ParentDomainDnsName](Get-ParentDomainDnsName.md)
+
+Get-ParentDomainDnsName [[-DomainNetbios] <string>] [[-CimSession] <CimSession>] [-Cache] <ref> [-RemoveCimSession] [<CommonParameters>]
+
+### [Get-TrustedDomain](Get-TrustedDomain.md)
+
+Returns a dictionary of trusted domains by the current computer
+
+### [Get-WinNTGroupMember](Get-WinNTGroupMember.md)
+
+Get members of a group from the WinNT provider
+
+### [Invoke-ComObject](Invoke-ComObject.md)
+
+Invoke a member method of a ComObject [__ComObject]
+
+### [New-FakeDirectoryEntry](New-FakeDirectoryEntry.md)
+
+New-FakeDirectoryEntry [[-DirectoryPath] <string>] [[-SID] <string>] [[-Description] <string>] [[-SchemaClassName] <string>] [[-InputObject] <Object>] [[-NameAllowList] <hashtable>] [[-NameBlockList] <hashtable>] [[-Name] <string>] [[-NTAccount] <string>]
+
+### [Resolve-IdentityReference](Resolve-IdentityReference.md)
+
+Use CIM and ADSI to lookup info about IdentityReferences from Access Control Entries that came from Discretionary Access Control Lists
+
+### [Resolve-ServiceNameToSID](Resolve-ServiceNameToSID.md)
+
+Resolve-ServiceNameToSID [[-InputObject] <Object>] [<CommonParameters>]
+
+### [Search-Directory](Search-Directory.md)
+
+Use Active Directory Service Interfaces to search an LDAP directory