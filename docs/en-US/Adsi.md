---
Module Name: Adsi
Module Guid: 282a2aed-9567-49a1-901c-122b7831a805
Download Help Link: {{ Update Download Link }}
<<<<<<< HEAD
Help Version: 3.0.26
=======
Help Version: 3.0.23
>>>>>>> 3f734f81
Locale: en-US
---

# Adsi Module
## Description
Use Active Directory Service Interfaces to query LDAP and WinNT directories

## Adsi Cmdlets
### [Add-DomainFqdnToLdapPath](Add-DomainFqdnToLdapPath.md)
Add a domain FQDN to an LDAP directory path as the server address so the new path can be used for remote queries

### [Add-SidInfo](Add-SidInfo.md)
Add some useful properties to a DirectoryEntry object for easier access

### [ConvertFrom-DirectoryEntry](ConvertFrom-DirectoryEntry.md)
Convert a DirectoryEntry to a PSCustomObject

### [ConvertFrom-PropertyValueCollectionToString](ConvertFrom-PropertyValueCollectionToString.md)
Convert a PropertyValueCollection to a string

### [ConvertTo-DecStringRepresentation](ConvertTo-DecStringRepresentation.md)
Convert a byte array to a string representation of its decimal format

### [ConvertTo-DistinguishedName](ConvertTo-DistinguishedName.md)
Convert a domain NetBIOS name to its distinguishedName

### [ConvertTo-DomainNetBIOS](ConvertTo-DomainNetBIOS.md)

<<<<<<< HEAD
ConvertTo-DomainNetBIOS [[-DomainFQDN] <string>] [[-AdsiProvider] <string>] [[-DirectoryEntryCache] <hashtable>] [[-DomainsByNetbios] <hashtable>] [[-DomainsBySid] <hashtable>] [[-DomainsByFqdn] <hashtable>]
=======
ConvertTo-DomainNetBIOS [[-DomainFQDN] <string>] [[-AdsiProvider] <string>] [[-AdsiServersByDns] <hashtable>] [[-DirectoryEntryCache] <hashtable>] [[-DomainsByNetbios] <hashtable>] [[-DomainsBySid] <hashtable>] [[-DomainsByFqdn] <hashtable>]
>>>>>>> 3f734f81


### [ConvertTo-DomainSidString](ConvertTo-DomainSidString.md)

<<<<<<< HEAD
ConvertTo-DomainSidString [-DomainDnsName] <string> [[-DirectoryEntryCache] <hashtable>] [[-DomainsByNetbios] <hashtable>] [[-DomainsBySid] <hashtable>] [[-DomainsByFqdn] <hashtable>] [[-AdsiProvider] <string>] [<CommonParameters>]
=======
ConvertTo-DomainSidString [-DomainDnsName] <string> [[-DirectoryEntryCache] <hashtable>] [[-DomainsByNetbios] <hashtable>] [[-DomainsBySid] <hashtable>] [[-DomainsByFqdn] <hashtable>] [<CommonParameters>]
>>>>>>> 3f734f81


### [ConvertTo-Fqdn](ConvertTo-Fqdn.md)
Convert a domain distinguishedName name or NetBIOS name to its FQDN

### [ConvertTo-HexStringRepresentation](ConvertTo-HexStringRepresentation.md)
Convert a SID from byte array format to a string representation of its hexadecimal format

### [ConvertTo-HexStringRepresentationForLDAPFilterString](ConvertTo-HexStringRepresentationForLDAPFilterString.md)
Convert a SID from byte array format to a string representation of its hexadecimal format, properly formatted for an LDAP filter string

<<<<<<< HEAD
=======
### [ConvertTo-LDAPDomainNetBIOS](ConvertTo-LDAPDomainNetBIOS.md)
{{ Fill in the Description }}

>>>>>>> 3f734f81
### [ConvertTo-SidByteArray](ConvertTo-SidByteArray.md)
Convert a SID from a string to binary format (byte array)

### [Expand-AdsiGroupMember](Expand-AdsiGroupMember.md)
Use the LDAP provider to add information about group members to a DirectoryEntry of a group for easier access

### [Expand-IdentityReference](Expand-IdentityReference.md)
Use ADSI to collect more information about the IdentityReference in NTFS Access Control Entries

### [Expand-WinNTGroupMember](Expand-WinNTGroupMember.md)
Use the LDAP provider to add information about group members to a DirectoryEntry of a group for easier access

### [Find-AdsiProvider](Find-AdsiProvider.md)
Determine whether a directory server is an LDAP or a WinNT server

### [Find-LocalAdsiServerSid](Find-LocalAdsiServerSid.md)

Find-LocalAdsiServerSid [[-ComputerName] <string>] [[-ThisHostname] <string>] [[-ThisFqdn] <string>]


### [Get-AdsiGroup](Get-AdsiGroup.md)
Get the directory entries for a group and its members using ADSI

### [Get-AdsiGroupMember](Get-AdsiGroupMember.md)
Get members of a group from the LDAP provider

### [Get-AdsiServer](Get-AdsiServer.md)
Get information about a directory server including the ADSI provider it hosts and its well-known SIDs

### [Get-CurrentDomain](Get-CurrentDomain.md)
Use ADSI to get the current domain

### [Get-DirectoryEntry](Get-DirectoryEntry.md)
Use Active Directory Service Interfaces to retrieve an object from a directory

<<<<<<< HEAD
### [Get-TrustedDomain](Get-TrustedDomain.md)
Returns a dictionary of trusted domains by the current computer

### [Get-Win32Account](Get-Win32Account.md)
Use CIM to get well-known SIDs

=======
### [Get-DomainInfo](Get-DomainInfo.md)

Get-DomainInfo [[-DomainDn] <string>] [[-DomainDnsName] <string>] [[-DomainNetBIOS] <string>] [[-DomainSID] <string>] [[-AdsiServersByDns] <hashtable>] [[-DirectoryEntryCache] <hashtable>] [[-DomainsByNetbios] <hashtable>] [[-DomainsBySid] <hashtable>] [[-DomainsByFqdn] <hashtable>]


### [Get-TrustedDomain](Get-TrustedDomain.md)
Returns a dictionary of trusted domains by the current computer

### [Get-TrustedDomainInfo](Get-TrustedDomainInfo.md)
Returns a dictionary of trusted domains by the current computer

### [Get-TrustedDomainSidNameMap](Get-TrustedDomainSidNameMap.md)
{{ Fill in the Description }}

### [Get-WellKnownSid](Get-WellKnownSid.md)
Use CIM to get well-known SIDs

### [Get-Win32Account](Get-Win32Account.md)
Use CIM to get well-known SIDs

>>>>>>> 3f734f81
### [Get-Win32UserAccount](Get-Win32UserAccount.md)

Get-Win32UserAccount [[-ComputerName] <string>] [[-ThisHostname] <string>] [[-ThisFqdn] <string>]


### [Get-WinNTGroupMember](Get-WinNTGroupMember.md)
Get members of a group from the WinNT provider

### [Invoke-ComObject](Invoke-ComObject.md)
Invoke a member method of a ComObject [__ComObject]

### [New-FakeDirectoryEntry](New-FakeDirectoryEntry.md)
Returns a PSCustomObject in place of a DirectoryEntry for certain WinNT security principals that do not have objects in the directory

### [Resolve-Ace](Resolve-Ace.md)
Use ADSI to lookup info about IdentityReferences from Authorization Rule Collections that came from Discretionary Access Control Lists

### [Resolve-Ace3](Resolve-Ace3.md)
Use ADSI to lookup info about IdentityReferences from Authorization Rule Collections that came from Discretionary Access Control Lists

### [Resolve-Ace4](Resolve-Ace4.md)
Use ADSI to lookup info about IdentityReferences from Authorization Rule Collections that came from Discretionary Access Control Lists

### [Resolve-IdentityReference](Resolve-IdentityReference.md)
Use ADSI to lookup info about IdentityReferences from Access Control Entries that came from Discretionary Access Control Lists

### [Search-Directory](Search-Directory.md)
Use Active Directory Service Interfaces to search an LDAP directory


<|MERGE_RESOLUTION|>--- conflicted
+++ resolved
@@ -1,162 +1,151 @@
----
-Module Name: Adsi
-Module Guid: 282a2aed-9567-49a1-901c-122b7831a805
-Download Help Link: {{ Update Download Link }}
-<<<<<<< HEAD
-Help Version: 3.0.26
-=======
-Help Version: 3.0.23
->>>>>>> 3f734f81
-Locale: en-US
----
-
-# Adsi Module
-## Description
-Use Active Directory Service Interfaces to query LDAP and WinNT directories
-
-## Adsi Cmdlets
-### [Add-DomainFqdnToLdapPath](Add-DomainFqdnToLdapPath.md)
-Add a domain FQDN to an LDAP directory path as the server address so the new path can be used for remote queries
-
-### [Add-SidInfo](Add-SidInfo.md)
-Add some useful properties to a DirectoryEntry object for easier access
-
-### [ConvertFrom-DirectoryEntry](ConvertFrom-DirectoryEntry.md)
-Convert a DirectoryEntry to a PSCustomObject
-
-### [ConvertFrom-PropertyValueCollectionToString](ConvertFrom-PropertyValueCollectionToString.md)
-Convert a PropertyValueCollection to a string
-
-### [ConvertTo-DecStringRepresentation](ConvertTo-DecStringRepresentation.md)
-Convert a byte array to a string representation of its decimal format
-
-### [ConvertTo-DistinguishedName](ConvertTo-DistinguishedName.md)
-Convert a domain NetBIOS name to its distinguishedName
-
-### [ConvertTo-DomainNetBIOS](ConvertTo-DomainNetBIOS.md)
-
-<<<<<<< HEAD
-ConvertTo-DomainNetBIOS [[-DomainFQDN] <string>] [[-AdsiProvider] <string>] [[-DirectoryEntryCache] <hashtable>] [[-DomainsByNetbios] <hashtable>] [[-DomainsBySid] <hashtable>] [[-DomainsByFqdn] <hashtable>]
-=======
-ConvertTo-DomainNetBIOS [[-DomainFQDN] <string>] [[-AdsiProvider] <string>] [[-AdsiServersByDns] <hashtable>] [[-DirectoryEntryCache] <hashtable>] [[-DomainsByNetbios] <hashtable>] [[-DomainsBySid] <hashtable>] [[-DomainsByFqdn] <hashtable>]
->>>>>>> 3f734f81
-
-
-### [ConvertTo-DomainSidString](ConvertTo-DomainSidString.md)
-
-<<<<<<< HEAD
-ConvertTo-DomainSidString [-DomainDnsName] <string> [[-DirectoryEntryCache] <hashtable>] [[-DomainsByNetbios] <hashtable>] [[-DomainsBySid] <hashtable>] [[-DomainsByFqdn] <hashtable>] [[-AdsiProvider] <string>] [<CommonParameters>]
-=======
-ConvertTo-DomainSidString [-DomainDnsName] <string> [[-DirectoryEntryCache] <hashtable>] [[-DomainsByNetbios] <hashtable>] [[-DomainsBySid] <hashtable>] [[-DomainsByFqdn] <hashtable>] [<CommonParameters>]
->>>>>>> 3f734f81
-
-
-### [ConvertTo-Fqdn](ConvertTo-Fqdn.md)
-Convert a domain distinguishedName name or NetBIOS name to its FQDN
-
-### [ConvertTo-HexStringRepresentation](ConvertTo-HexStringRepresentation.md)
-Convert a SID from byte array format to a string representation of its hexadecimal format
-
-### [ConvertTo-HexStringRepresentationForLDAPFilterString](ConvertTo-HexStringRepresentationForLDAPFilterString.md)
-Convert a SID from byte array format to a string representation of its hexadecimal format, properly formatted for an LDAP filter string
-
-<<<<<<< HEAD
-=======
-### [ConvertTo-LDAPDomainNetBIOS](ConvertTo-LDAPDomainNetBIOS.md)
-{{ Fill in the Description }}
-
->>>>>>> 3f734f81
-### [ConvertTo-SidByteArray](ConvertTo-SidByteArray.md)
-Convert a SID from a string to binary format (byte array)
-
-### [Expand-AdsiGroupMember](Expand-AdsiGroupMember.md)
-Use the LDAP provider to add information about group members to a DirectoryEntry of a group for easier access
-
-### [Expand-IdentityReference](Expand-IdentityReference.md)
-Use ADSI to collect more information about the IdentityReference in NTFS Access Control Entries
-
-### [Expand-WinNTGroupMember](Expand-WinNTGroupMember.md)
-Use the LDAP provider to add information about group members to a DirectoryEntry of a group for easier access
-
-### [Find-AdsiProvider](Find-AdsiProvider.md)
-Determine whether a directory server is an LDAP or a WinNT server
-
-### [Find-LocalAdsiServerSid](Find-LocalAdsiServerSid.md)
-
-Find-LocalAdsiServerSid [[-ComputerName] <string>] [[-ThisHostname] <string>] [[-ThisFqdn] <string>]
-
-
-### [Get-AdsiGroup](Get-AdsiGroup.md)
-Get the directory entries for a group and its members using ADSI
-
-### [Get-AdsiGroupMember](Get-AdsiGroupMember.md)
-Get members of a group from the LDAP provider
-
-### [Get-AdsiServer](Get-AdsiServer.md)
-Get information about a directory server including the ADSI provider it hosts and its well-known SIDs
-
-### [Get-CurrentDomain](Get-CurrentDomain.md)
-Use ADSI to get the current domain
-
-### [Get-DirectoryEntry](Get-DirectoryEntry.md)
-Use Active Directory Service Interfaces to retrieve an object from a directory
-
-<<<<<<< HEAD
-### [Get-TrustedDomain](Get-TrustedDomain.md)
-Returns a dictionary of trusted domains by the current computer
-
-### [Get-Win32Account](Get-Win32Account.md)
-Use CIM to get well-known SIDs
-
-=======
-### [Get-DomainInfo](Get-DomainInfo.md)
-
-Get-DomainInfo [[-DomainDn] <string>] [[-DomainDnsName] <string>] [[-DomainNetBIOS] <string>] [[-DomainSID] <string>] [[-AdsiServersByDns] <hashtable>] [[-DirectoryEntryCache] <hashtable>] [[-DomainsByNetbios] <hashtable>] [[-DomainsBySid] <hashtable>] [[-DomainsByFqdn] <hashtable>]
-
-
-### [Get-TrustedDomain](Get-TrustedDomain.md)
-Returns a dictionary of trusted domains by the current computer
-
-### [Get-TrustedDomainInfo](Get-TrustedDomainInfo.md)
-Returns a dictionary of trusted domains by the current computer
-
-### [Get-TrustedDomainSidNameMap](Get-TrustedDomainSidNameMap.md)
-{{ Fill in the Description }}
-
-### [Get-WellKnownSid](Get-WellKnownSid.md)
-Use CIM to get well-known SIDs
-
-### [Get-Win32Account](Get-Win32Account.md)
-Use CIM to get well-known SIDs
-
->>>>>>> 3f734f81
-### [Get-Win32UserAccount](Get-Win32UserAccount.md)
-
-Get-Win32UserAccount [[-ComputerName] <string>] [[-ThisHostname] <string>] [[-ThisFqdn] <string>]
-
-
-### [Get-WinNTGroupMember](Get-WinNTGroupMember.md)
-Get members of a group from the WinNT provider
-
-### [Invoke-ComObject](Invoke-ComObject.md)
-Invoke a member method of a ComObject [__ComObject]
-
-### [New-FakeDirectoryEntry](New-FakeDirectoryEntry.md)
-Returns a PSCustomObject in place of a DirectoryEntry for certain WinNT security principals that do not have objects in the directory
-
-### [Resolve-Ace](Resolve-Ace.md)
-Use ADSI to lookup info about IdentityReferences from Authorization Rule Collections that came from Discretionary Access Control Lists
-
-### [Resolve-Ace3](Resolve-Ace3.md)
-Use ADSI to lookup info about IdentityReferences from Authorization Rule Collections that came from Discretionary Access Control Lists
-
-### [Resolve-Ace4](Resolve-Ace4.md)
-Use ADSI to lookup info about IdentityReferences from Authorization Rule Collections that came from Discretionary Access Control Lists
-
-### [Resolve-IdentityReference](Resolve-IdentityReference.md)
-Use ADSI to lookup info about IdentityReferences from Access Control Entries that came from Discretionary Access Control Lists
-
-### [Search-Directory](Search-Directory.md)
-Use Active Directory Service Interfaces to search an LDAP directory
-
-
+---
+Module Name: Adsi
+Module Guid: 282a2aed-9567-49a1-901c-122b7831a805
+Download Help Link: {{ Update Download Link }}
+Help Version: 3.0.26
+Locale: en-US
+---
+
+# Adsi Module
+
+## Description
+
+Use Active Directory Service Interfaces to query LDAP and WinNT directories
+
+## Adsi Cmdlets
+
+### [Add-DomainFqdnToLdapPath](Add-DomainFqdnToLdapPath.md)
+
+Add a domain FQDN to an LDAP directory path as the server address so the new path can be used for remote queries
+
+### [Add-SidInfo](Add-SidInfo.md)
+
+Add some useful properties to a DirectoryEntry object for easier access
+
+### [ConvertFrom-DirectoryEntry](ConvertFrom-DirectoryEntry.md)
+
+Convert a DirectoryEntry to a PSCustomObject
+
+### [ConvertFrom-PropertyValueCollectionToString](ConvertFrom-PropertyValueCollectionToString.md)
+
+Convert a PropertyValueCollection to a string
+
+### [ConvertTo-DecStringRepresentation](ConvertTo-DecStringRepresentation.md)
+
+Convert a byte array to a string representation of its decimal format
+
+### [ConvertTo-DistinguishedName](ConvertTo-DistinguishedName.md)
+
+Convert a domain NetBIOS name to its distinguishedName
+
+### [ConvertTo-DomainNetBIOS](ConvertTo-DomainNetBIOS.md)
+
+ConvertTo-DomainNetBIOS [[-DomainFQDN] <string>] [[-AdsiProvider] <string>] [[-DirectoryEntryCache] <hashtable>] [[-DomainsByNetbios] <hashtable>] [[-DomainsBySid] <hashtable>] [[-DomainsByFqdn] <hashtable>]
+
+### [ConvertTo-DomainSidString](ConvertTo-DomainSidString.md)
+
+ConvertTo-DomainSidString [-DomainDnsName] <string> [[-DirectoryEntryCache] <hashtable>] [[-DomainsByNetbios] <hashtable>] [[-DomainsBySid] <hashtable>] [[-DomainsByFqdn] <hashtable>] [[-AdsiProvider] <string>] [<CommonParameters>]
+
+### [ConvertTo-Fqdn](ConvertTo-Fqdn.md)
+
+Convert a domain distinguishedName name or NetBIOS name to its FQDN
+
+### [ConvertTo-HexStringRepresentation](ConvertTo-HexStringRepresentation.md)
+
+Convert a SID from byte array format to a string representation of its hexadecimal format
+
+### [ConvertTo-HexStringRepresentationForLDAPFilterString](ConvertTo-HexStringRepresentationForLDAPFilterString.md)
+
+Convert a SID from byte array format to a string representation of its hexadecimal format, properly formatted for an LDAP filter string
+
+### [ConvertTo-SidByteArray](ConvertTo-SidByteArray.md)
+
+Convert a SID from a string to binary format (byte array)
+
+### [Expand-AdsiGroupMember](Expand-AdsiGroupMember.md)
+
+Use the LDAP provider to add information about group members to a DirectoryEntry of a group for easier access
+
+### [Expand-IdentityReference](Expand-IdentityReference.md)
+
+Use ADSI to collect more information about the IdentityReference in NTFS Access Control Entries
+
+### [Expand-WinNTGroupMember](Expand-WinNTGroupMember.md)
+
+Use the LDAP provider to add information about group members to a DirectoryEntry of a group for easier access
+
+### [Find-AdsiProvider](Find-AdsiProvider.md)
+
+Determine whether a directory server is an LDAP or a WinNT server
+
+### [Find-LocalAdsiServerSid](Find-LocalAdsiServerSid.md)
+
+Find-LocalAdsiServerSid [[-ComputerName] <string>] [[-ThisHostname] <string>] [[-ThisFqdn] <string>]
+
+### [Find-LocalAdsiServerSid](Find-LocalAdsiServerSid.md)
+
+Find-LocalAdsiServerSid [[-ComputerName] <string>] [[-ThisHostname] <string>] [[-ThisFqdn] <string>]
+
+### [Get-AdsiGroup](Get-AdsiGroup.md)
+
+Get the directory entries for a group and its members using ADSI
+
+### [Get-AdsiGroupMember](Get-AdsiGroupMember.md)
+
+Get members of a group from the LDAP provider
+
+### [Get-AdsiServer](Get-AdsiServer.md)
+
+Get information about a directory server including the ADSI provider it hosts and its well-known SIDs
+
+### [Get-CurrentDomain](Get-CurrentDomain.md)
+
+Use ADSI to get the current domain
+
+### [Get-DirectoryEntry](Get-DirectoryEntry.md)
+
+Use Active Directory Service Interfaces to retrieve an object from a directory
+
+### [Get-TrustedDomain](Get-TrustedDomain.md)
+
+Returns a dictionary of trusted domains by the current computer
+
+### [Get-Win32Account](Get-Win32Account.md)
+
+Use CIM to get well-known SIDs
+
+### [Get-Win32UserAccount](Get-Win32UserAccount.md)
+
+Get-Win32UserAccount [[-ComputerName] <string>] [[-ThisHostname] <string>] [[-ThisFqdn] <string>]
+
+### [Get-WinNTGroupMember](Get-WinNTGroupMember.md)
+
+Get members of a group from the WinNT provider
+
+### [Invoke-ComObject](Invoke-ComObject.md)
+
+Invoke a member method of a ComObject [__ComObject]
+
+### [New-FakeDirectoryEntry](New-FakeDirectoryEntry.md)
+
+Returns a PSCustomObject in place of a DirectoryEntry for certain WinNT security principals that do not have objects in the directory
+
+### [Resolve-Ace](Resolve-Ace.md)
+
+Use ADSI to lookup info about IdentityReferences from Authorization Rule Collections that came from Discretionary Access Control Lists
+
+### [Resolve-Ace3](Resolve-Ace3.md)
+
+Use ADSI to lookup info about IdentityReferences from Authorization Rule Collections that came from Discretionary Access Control Lists
+
+### [Resolve-Ace4](Resolve-Ace4.md)
+
+Use ADSI to lookup info about IdentityReferences from Authorization Rule Collections that came from Discretionary Access Control Lists
+
+### [Resolve-IdentityReference](Resolve-IdentityReference.md)
+
+Use ADSI to lookup info about IdentityReferences from Access Control Entries that came from Discretionary Access Control Lists
+
+### [Search-Directory](Search-Directory.md)
+
+Use Active Directory Service Interfaces to search an LDAP directory