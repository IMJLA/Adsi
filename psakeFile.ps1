#TODO : Use Fixer 'Get-TextFilesList $pwd | ConvertTo-SpaceIndentation'.

# Initialize the BuildHelpers environment variables here so they are usable in all child scopes including the psake properties block
BuildHelpers\Set-BuildEnvironment -Force

Properties {

    # Version of the module manifest in the src directory before the build is run and the version is updated
    $SourceModuleVersion = (Import-PowerShellDataFile -Path $env:BHPSModuleManifest).ModuleVersion

    $IncrementMajorVersion = $false

    # Controls whether to "compile" module into single PSM1 or not
    $BuildCompileModule = $true

    # List of directories that if BuildCompileModule is $true, will be concatenated into the PSM1
    $BuildCompileDirectories = @('classes', 'enums', 'filters', 'functions/private', 'functions/public')

    # List of directories that will always be copied "as is" to output directory
    $BuildCopyDirectories = @('../bin', '../config', '../data', '../lib')

    # List of files (regular expressions) to exclude from output directory
    $BuildExclude = @('gitkeep', "$env:BHProjectName.psm1")

    # Output directory when building a module
    $BuildOutDir = [IO.Path]::Combine($env:BHProjectPath, 'dist')

    # Default Locale used for help generation, defaults to en-US
    # Get-UICulture doesn't return a name on Linux so default to en-US
    $HelpDefaultLocale = if (-not (Get-UICulture).Name) { 'en-US' } else { (Get-UICulture).Name }

    # Convert project readme into the module about file
    $HelpConvertReadMeToAboutHelp = $true

    # Directory PlatyPS markdown documentation will be saved to
    $DocsRootDir = [IO.Path]::Combine($env:BHProjectPath, 'docs')

    $TestRootDir = [IO.Path]::Combine($env:BHProjectPath, 'tests')
    $TestOutputFile = 'out/testResults.xml'

    # Path to updatable help CAB
    $HelpUpdatableHelpOutDir = [IO.Path]::Combine($DocsRootDir, 'UpdatableHelp')

    # Enable/disable use of PSScriptAnalyzer to perform script analysis
    $TestLintEnabled = $true

    # When PSScriptAnalyzer is enabled, control which severity level will generate a build failure.
    # Valid values are Error, Warning, Information and None.  "None" will report errors but will not
    # cause a build failure.  "Error" will fail the build only on diagnostic records that are of
    # severity error.  "Warning" will fail the build on Warning and Error diagnostic records.
    # "Any" will fail the build on any diagnostic record, regardless of severity.
    $TestLintFailBuildOnSeverityLevel = 'Error'

    # Path to the PSScriptAnalyzer settings file.
    $TestLintSettingsPath = [IO.Path]::Combine($PSScriptRoot, 'tests\ScriptAnalyzerSettings.psd1')

    $TestEnabled = $true

    $TestOutputFormat = 'NUnitXml'

    # Enable/disable Pester code coverage reporting.
    $TestCodeCoverageEnabled = $false

    # Fail Pester code coverage test if below this threshold
    $TestCodeCoverageThreshold = .75

    # CodeCoverageFiles specifies the files to perform code coverage analysis on. This property
    # acts as a direct input to the Pester -CodeCoverage parameter, so will support constructions
    # like the ones found here: https://pester.dev/docs/usage/code-coverage.
    $TestCodeCoverageFiles = @()

    # Path to write code coverage report to
    $TestCodeCoverageOutputFile = [IO.Path]::Combine($TestRootDir, 'out', 'codeCoverage.xml')

    # The code coverage output format to use
    $TestCodeCoverageOutputFileFormat = 'JaCoCo'

    $TestImportModuleFirst = $false

    # PowerShell repository name to publish modules to
    $PublishPSRepository = 'PSGallery'

    # API key to authenticate to PowerShell repository with
    $PublishPSRepositoryApiKey = $env:PSGALLERY_API_KEY

    # Credential to authenticate to PowerShell repository with
    $PublishPSRepositoryCredential = $null

    $NewLine = [System.Environment]::NewLine

}

FormatTaskName {

    param(
        [string]$taskName
    )

    Write-Host "$NewLine`Task: " -ForegroundColor Cyan -NoNewline
    Write-Host $taskName -ForegroundColor Blue

}

Task Default -depends RemoveScriptScopedVariables

#Task Init -FromModule PowerShellBuild -minimumVersion 0.6.1

Task InitializeEnvironmentVariables {

    # Should I be running Git before this? I haven't run Git yet, so BuildHelpers finds the previous commit msg and I have to use the line below to update it
    $env:BHCommitMessage = $CommitMessage

} -description 'Initialize the environment variables from the BuildHelpers module'

Task UpdateModuleVersion -depends InitializeEnvironmentVariables -action {
    $CurrentVersion = (Test-ModuleManifest $env:BHPSModuleManifest).Version
    "`tOld Version: $CurrentVersion"
    if ($IncrementMajorVersion) {
        "`tThis is a new major version"
        $NewModuleVersion = "$($CurrentVersion.Major + 1).0.0"
    }
    elseif ($IncrementMinorVersion) {
        "`tThis is a new minor version"
        $NewModuleVersion = "$($CurrentVersion.Major).$($CurrentVersion.Minor + 1).0"
    }
    else {
        "`tThis is a new build"
        $NewModuleVersion = "$($CurrentVersion.Major).$($CurrentVersion.Minor).$($CurrentVersion.Build + 1)"
    }

    "`tUpdate-Metadata -Path '$env:BHPSModuleManifest' -PropertyName ModuleVersion -Value $NewModuleVersion -ErrorAction Stop"
    Update-Metadata -Path $env:BHPSModuleManifest -PropertyName ModuleVersion -Value $NewModuleVersion -ErrorAction Stop

} -description 'Increment the module version and update the module manifest accordingly'

Task InitializePowershellBuild -depends UpdateModuleVersion {

    $NewModuleVersion = (Import-PowerShellDataFile -Path $env:BHPSModuleManifest).ModuleVersion

    if ([IO.Path]::IsPathFullyQualified($BuildOutDir)) {
        $env:BHBuildOutput = [IO.Path]::Combine(
            $BuildOutDir,
            $NewModuleVersion,
            $env:BHProjectName
        )
    }
    else {
        $env:BHBuildOutput = [IO.Path]::Combine(
            $env:BHProjectPath,
            $BuildOutDir,
            $NewModuleVersion,
            $env:BHProjectName
        )
    }

    Write-Host "`tBuildHelpers environment variables:" -ForegroundColor Yellow
    (Get-Item ENV:BH*).Foreach({
            "`t{0,-20}{1}" -f $_.name, $_.value
        })
    $NewLine

    Write-Host "`tBuild System Details:" -ForegroundColor Yellow
    $psVersion = $PSVersionTable.PSVersion.ToString()
    $buildModuleName = $MyInvocation.MyCommand.Module.Name
    $buildModuleVersion = $MyInvocation.MyCommand.Module.Version
    "`tBuild Module:       $buildModuleName`:$buildModuleVersion"
    "`tPowerShell Version: $psVersion"

} -description 'Initialize environment variables from the PowerShellBuild module'

Task RotateBuilds -depends InitializePowershellBuild {
    $BuildVersionsToRetain = 1
    Get-ChildItem -Directory -Path $BuildOutDir |
    Sort-Object -Property Name |
    Select-Object -SkipLast ($BuildVersionsToRetain - 1) |
    ForEach-Object {
        "`tDeleting old build .\$((($_.FullName -split '\\') | Select-Object -Last 2) -join '\')"
        $_ | Remove-Item -Recurse -Force
    }
    $NewLine
} -description 'Delete all but the last 4 builds, so we will have our 5 most recent builds after the new one is complete'

Task UpdateChangeLog -depends RotateBuilds -action {
    <#
TODO
    This task runs before the Test task so that tests of the change log will pass
    But I also need one that runs *after* the build to compare it against the previous build
    The post-build UpdateChangeLog will automatically add to the change log any:
        New/removed exported commands
        New/removed files
#>
    $ChangeLog = "$env:BHProjectPath\CHANGELOG.md"
    $NewModuleVersion = (Import-PowerShellDataFile -Path $env:BHPSModuleManifest).ModuleVersion
    $NewChanges = "## [$NewModuleVersion] - $(Get-Date -Format 'yyyy-MM-dd') - $CommitMessage$NewLine"
    "`tChange Log:  $ChangeLog"
    "`tNew Changes: $NewChanges"
    [string[]]$ChangeLogContents = Get-Content -Path $ChangeLog
    $LineNumberOfLastChange = Select-String -Path $ChangeLog -Pattern '^\#\# \[\d*\.\d*\.\d*\]' |
    Select-Object -First 1 -ExpandProperty LineNumber
    $HeaderLineCount = $LineNumberOfLastChange - 1
    $NewChangeLogContents = [System.Collections.Specialized.StringCollection]::new()
    $null = $NewChangeLogContents.AddRange(($ChangeLogContents |
            Select-Object -First $HeaderLineCount))
    $null = $NewChangeLogContents.Add($NewChanges)
    $null = $NewChangeLogContents.AddRange(($ChangeLogContents |
            Select-Object -Skip $HeaderLineCount))
    $NewChangeLogContents | Out-File -FilePath $ChangeLog -Encoding utf8 -Force
}

Task ExportPublicFunctions -depends UpdateChangeLog -action {
    # Discover public functions
    $ScriptFiles = Get-ChildItem -Path "$env:BHPSModulePath\*.ps1" -Recurse
    $PublicScriptFiles = $ScriptFiles | Where-Object -FilterScript {
        ($_.PSParentPath | Split-Path -Leaf) -eq 'public'
    }

    # Export public functions in the module
    $publicFunctions = $PublicScriptFiles.BaseName
    "`t$($publicFunctions -join "$NewLine`t")$NewLine"
    $PublicFunctionsJoined = $publicFunctions -join "','"
    $ModuleFilePath = "$env:BHProjectPath\src\$env:BHProjectName.psm1"
    $ModuleContent = Get-Content -Path $ModuleFilePath -Raw
    $NewFunctionExportStatement = "Export-ModuleMember -Function @('$PublicFunctionsJoined')"
    if ($ModuleContent -match 'Export-ModuleMember -Function') {
        $ModuleContent = $ModuleContent -replace 'Export-ModuleMember -Function.*' , $NewFunctionExportStatement
        $ModuleContent | Out-File -Path $ModuleFilePath -Force
    }
    else {
        $NewFunctionExportStatement | Out-File $ModuleFilePath -Append
    }

    # Export public functions in the manifest
    Update-Metadata -Path $env:BHPSModuleManifest -PropertyName FunctionsToExport -Value $publicFunctions

} -description 'Export all public functions in the module'

Task CleanOutputDir -depends ExportPublicFunctions {
    "`tOutput: $env:BHBuildOutput"
    Clear-PSBuildOutputFolder -Path $env:BHBuildOutput
    $NewLine
} -description 'Clears module output directory'

Task BuildModule -depends CleanOutputDir {
    $buildParams = @{
        Path               = $env:BHPSModulePath
        ModuleName         = $env:BHProjectName
        DestinationPath    = $env:BHBuildOutput
        Exclude            = $BuildExclude
        Compile            = $BuildCompileModule
        CompileDirectories = $BuildCompileDirectories
        CopyDirectories    = $BuildCopyDirectories
        Culture            = $HelpDefaultLocale
    }

    if ($HelpConvertReadMeToAboutHelp) {
        $readMePath = Get-ChildItem -Path $env:BHProjectPath -Include 'readme.md', 'readme.markdown', 'readme.txt' -Depth 1 |
        Select-Object -First 1
        if ($readMePath) {
            $buildParams.ReadMePath = $readMePath
        }
    }

    # only add these configuration values to the build parameters if they have been been set
    'CompileHeader', 'CompileFooter', 'CompileScriptHeader', 'CompileScriptFooter' | ForEach-Object {
        if ($PSBPreference.Build.Keys -contains $_) {
            $buildParams.$_ = $PSBPreference.Build.$_
        }
    }

    Build-PSBuildModule @buildParams
} -description 'Build a PowerShell script module based on the source directory'

$genMarkdownPreReqs = {
    $result = $true
    if (-not (Get-Module PlatyPS -ListAvailable)) {
        Write-Warning "PlatyPS module is not installed. Skipping [$($psake.context.currentTaskName)] task."
        $result = $false
    }
    $result
}

Task DeleteMarkdownHelp -depends BuildModule -precondition $genMarkdownPreReqs {
    $MarkdownDir = [IO.Path]::Combine($DocsRootDir, $HelpDefaultLocale)
    "`tDeleting folder: '$MarkdownDir'"
    Get-ChildItem -Path $MarkdownDir -Recurse | Remove-Item
    $NewLine
} -description 'Delete existing .md files to prepare for PlatyPS to build new ones'

Task BuildMarkdownHelp -depends DeleteMarkdownHelp {
    $ManifestPath = [IO.Path]::Combine($env:BHBuildOutput, "$env:BHProjectName.psd1")
    $moduleInfo = Import-Module $ManifestPath  -Global -Force -PassThru
    $manifestInfo = Test-ModuleManifest -Path $ManifestPath
    if ($moduleInfo.ExportedCommands.Count -eq 0) {
        Write-Warning 'No commands have been exported. Skipping markdown generation.'
        return
    }
    if (-not (Test-Path -LiteralPath $DocsRootDir)) {
        New-Item -Path $DocsRootDir -ItemType Directory > $null
    }
    try {
        if (Get-ChildItem -LiteralPath $DocsRootDir -Filter *.md -Recurse) {
            Get-ChildItem -LiteralPath $DocsRootDir -Directory | ForEach-Object {
                Update-MarkdownHelp -Path $_.FullName -Verbose:$VerbosePreference > $null
            }
        }

        $newMDParams = @{
            AlphabeticParamsOrder = $true
            Locale                = $HelpDefaultLocale
            # ErrorAction set to SilentlyContinue so this command will not overwrite an existing MD file.
            ErrorAction           = 'SilentlyContinue'
            HelpVersion           = $moduleInfo.Version
            Module                = $env:BHProjectName
            # TODO: Using GitHub pages as a container for PowerShell Updatable Help https://gist.github.com/TheFreeman193/fde11aee6998ad4c40a314667c2a3005
            # OnlineVersionUrl = $GitHubPagesLinkForThisModule
            OutputFolder          = [IO.Path]::Combine($DocsRootDir, $HelpDefaultLocale)
            UseFullTypeName       = $true
            Verbose               = $VerbosePreference
            WithModulePage        = $true
        }
        New-MarkdownHelp @newMDParams
    }
    finally {
        Remove-Module $env:BHProjectName -Force
    }
} -description 'Generate markdown files from the module help'

Task FixMarkdownHelp -depends BuildMarkdownHelp {
    $ManifestPath = [IO.Path]::Combine($env:BHBuildOutput, "$env:BHProjectName.psd1")
    $moduleInfo = Import-Module $ManifestPath  -Global -Force -PassThru
    $manifestInfo = Test-ModuleManifest -Path $ManifestPath

    #Fix the Module Page () things PlatyPS does not do):
    $ModuleHelpFile = [IO.Path]::Combine($DocsRootDir, $HelpDefaultLocale, "$env:BHProjectName.md")
    [string]$ModuleHelp = Get-Content -LiteralPath $ModuleHelpFile -Raw

    #-Update the module description
    $RegEx = '(?ms)\#\#\ Description\s*[^\r\n]*\s*'
    $NewString = "## Description$NewLine$($moduleInfo.Description)$NewLine$NewLine"
    $ModuleHelp = $ModuleHelp -replace $RegEx, $NewString

    Write-Host "`t'`$ModuleHelp' -replace '$RegEx', '$NewString'"

    #-Update the description of each function (use its synopsis for brevity)
    ForEach ($ThisFunction in $ManifestInfo.ExportedCommands.Keys) {
        $Synopsis = (Get-Help -name $ThisFunction).Synopsis
        $RegEx = "(?ms)\#\#\#\ \[$ThisFunction]\($ThisFunction\.md\)\s*[^\r\n]*\s*"
        $NewString = "### [$ThisFunction]($ThisFunction.md)$NewLine$Synopsis$NewLine$NewLine"
        $ModuleHelp = $ModuleHelp -replace $RegEx, $NewString
    }

    $ModuleHelp | Set-Content -LiteralPath $ModuleHelpFile -Encoding utf8
    Remove-Module $env:BHProjectName -Force

    $ReadMeContents = $ModuleHelp
    $DocsRootForURL = "docs/$HelpDefaultLocale"
    [regex]::Matches($ModuleHelp, '[^(]*\.md').Value |
    ForEach-Object {
        $EscapedTextToReplace = [regex]::Escape($_)
        $Replacement = "$DocsRootForURL/$_"
        $ReadMeContents = $ReadMeContents -replace $EscapedTextToReplace, $Replacement
    }
    $readMePath = Get-ChildItem -Path $env:BHProjectPath -Include 'readme.md', 'readme.markdown', 'readme.txt' -Depth 1 |
    Select-Object -First 1

    Set-Content -Path $ReadMePath.FullName -Value $ReadMeContents
}

$genHelpFilesPreReqs = {
    $result = $true
    if (-not (Get-Module platyPS -ListAvailable)) {
        Write-Warning "platyPS module is not installed. Skipping [$($psake.context.currentTaskName)] task."
        $result = $false
    }
    $result
}

Task BuildMAMLHelp -depends FixMarkdownHelp -precondition $genHelpFilesPreReqs {
    Build-PSBuildMAMLHelp -Path $DocsRootDir -DestinationPath $env:BHBuildOutput
} -description 'Generates MAML-based help from PlatyPS markdown files'

$genUpdatableHelpPreReqs = {
    $result = $true
    if (-not (Get-Module platyPS -ListAvailable)) {
        Write-Warning "platyPS module is not installed. Skipping [$($psake.context.currentTaskName)] task."
        $result = $false
    }
    $result
}

Task BuildUpdatableHelp -depends BuildMAMLHelp -precondition $genUpdatableHelpPreReqs {

    $OS = (Get-CimInstance -ClassName CIM_OperatingSystem).Caption
    if ($OS -notmatch 'Windows') {
        Write-Warning 'MakeCab.exe is only available on Windows. Cannot create help cab.'
        return
    }

    $helpLocales = (Get-ChildItem -Path $DocsRootDir -Directory -Exclude 'UpdatableHelp').Name

    if ($null -eq $HelpUpdatableHelpOutDir) {
        $HelpUpdatableHelpOutDir = [IO.Path]::Combine($DocsRootDir, 'UpdatableHelp')
    }

    # Create updatable help output directory
    if (-not (Test-Path -LiteralPath $HelpUpdatableHelpOutDir)) {
        New-Item $HelpUpdatableHelpOutDir -ItemType Directory -Verbose:$VerbosePreference > $null
    }
    else {
        Write-Verbose "Removing existing directory: [$HelpUpdatableHelpOutDir]."
        Get-ChildItem $HelpUpdatableHelpOutDir | Remove-Item -Recurse -Force -Verbose:$VerbosePreference
    }

    # Generate updatable help files.  Note: this will currently update the version number in the module's MD
    # file in the metadata.
    foreach ($locale in $helpLocales) {
        $cabParams = @{
            CabFilesFolder  = [IO.Path]::Combine($env:BHBuildOutput, $locale)
            LandingPagePath = [IO.Path]::Combine($DocsRootDir, $locale, "$env:BHProjectName.md")
            OutputFolder    = $HelpUpdatableHelpOutDir
            Verbose         = $VerbosePreference
        }
        New-ExternalHelpCab @cabParams > $null
    }

} -description 'Create updatable help .cab file based on PlatyPS markdown help'

$analyzePreReqs = {
    $result = $true
    if (-not $TestLintEnabled) {
        Write-Warning 'Script analysis is not enabled.'
        $result = $false
    }
    if (-not (Get-Module -Name PSScriptAnalyzer -ListAvailable)) {
        Write-Warning 'PSScriptAnalyzer module is not installed'
        $result = $false
    }
    $result
}

Task Lint -depends BuildUpdatableHelp -precondition $analyzePreReqs {
    $analyzeParams = @{
        Path              = $env:BHBuildOutput
        SeverityThreshold = $TestLintFailBuildOnSeverityLevel
        SettingsPath      = $TestLintSettingsPath
    }
    Test-PSBuildScriptAnalysis @analyzeParams
} -description 'Execute PSScriptAnalyzer tests'

$pesterPreReqs = {
    $result = $true
    if (-not $TestEnabled) {
        Write-Warning 'Pester testing is not enabled.'
        $result = $false
    }
    if (-not (Get-Module -Name Pester -ListAvailable)) {
        Write-Warning 'Pester module is not installed'
        $result = $false
    }
    if (-not (Test-Path -Path $TestRootDir)) {
        Write-Warning "Test directory [$TestRootDir)] not found"
        $result = $false
    }
    return $result
}

Task UnitTests -depends Lint -precondition $pesterPreReqs {
<<<<<<< HEAD

    $PesterConfigParams = @{
        Run          = @{
            Path = "$TestsDir"
        }
        CodeCoverage = @{
            CoveragePercentTarget = $TestCodeCoverageThreshold
            Enabled               = $TestCodeCoverageEnabled
            OutputFormat          = $TestCodeCoverageOutputFormat
            OutputPath            = $TestCodeCoverageOutputFile
            Path                  = $TestCodeCoverageFiles
        }
        Output       = @{
            #Verbosity = 'Diagnostic'
            Verbosity = 'Normal'
        }
        TestResult   = @{
            Enabled      = $true
            OutputPath   = $TestsResultFile
            OutputFormat = $TestOutputFormat
        }
    }

    Write-Host "`tNew-PesterConfiguration -Hashtable `$PesterConfigParams"
    $PesterConfiguration = New-PesterConfiguration -Hashtable $PesterConfigParams

    Write-Host "`tInvoke-Pester -Configuration `$PesterConfiguration$NewLine"
    Invoke-Pester -Configuration $PesterConfiguration

} -description 'Perform unit tests using Pester.'
=======
    $pesterParams = @{
        Path                         = $TestRootDir
        ModuleName                   = $env:BHProjectName
        ModuleManifest               = Join-Path $env:BHBuildOutput "$env:BHProjectName.psd1"
        OutputPath                   = $TestOutputFile
        OutputFormat                 = $TestOutputFormat
        CodeCoverage                 = $TestCodeCoverageEnabled
        CodeCoverageThreshold        = $TestCodeCoverageThreshold
        CodeCoverageFiles            = $TestCodeCoverageFiles
        CodeCoverageOutputFile       = $TestCodeCoverageOutputFile
        CodeCoverageOutputFileFormat = $TestCodeCoverageOutputFormat
        ImportModule                 = $TestImportModuleFirst
    }
    Test-PSBuildPester @pesterParams
} -description 'Execute Pester tests'
>>>>>>> 6f3acaa1

Task SourceControl -depends UnitTests {
    $CurrentBranch = git branch --show-current
    # Commit to Git
    git add .
    git commit -m $CommitMessage
    git push origin $CurrentBranch
} -description 'git add, commit, and push'

Task Publish -depends SourceControl {
    Assert -conditionToCheck ($PublishPSRepositoryApiKey -or $PublishPSRepositoryCredential) -failureMessage "API key or credential not defined to authenticate with [$PublishPSRepository)] with."

    $publishParams = @{
        Path       = $env:BHBuildOutput
        Repository = $PublishPSRepository
        Verbose    = $VerbosePreference
    }
    if ($PublishPSRepositoryApiKey) {
        $publishParams.NuGetApiKey = $PublishPSRepositoryApiKey
    }

    if ($PublishPSRepositoryCredential) {
        $publishParams.Credential = $PublishPSRepositoryCredential
    }

    # Only publish a release if we are working on the main branch
    $CurrentBranch = git branch --show-current
    if ($NoPublish -ne $true -and $CurrentBranch -eq 'main') {
        Write-Host "`tPublish-Module -Path '$env:BHBuildOutput' -Repository 'PSGallery'"
        # Publish to PSGallery
        Publish-Module @publishParams
    }
    else {
        Write-Verbose "Skipping publishing. NoPublish is $NoPublish and current git branch is $CurrentBranch"
    }
} -description 'Publish module to the defined PowerShell repository'

Task AwaitRepoUpdate -depends Publish {
    $timer = 0
    $timer = 30
    do {
        Start-Sleep -Seconds 1
        $timer++
        $VersionInGallery = Find-Module -name $env:BHProjectName -Repository $PublishPSRepository
    } while (
        $VersionInGallery.Version -lt $NewModuleVersion -and
        $timer -lt $timeout
    )

    if ($timer -eq $timeout) {
        Write-Warning "Cannot retrieve version '$NewModuleVersion' of module '$env:BHProjectName' from repo '$PublishPSRepository'"
    }
} -description 'Await the new version in the defined PowerShell repository'

Task Uninstall -depends AwaitRepoUpdate {

    Write-Host "`tGet-Module -Name '$env:BHProjectName' -ListAvailable"

<<<<<<< HEAD
    if (Get-Module -Name $env:BHProjectName -ListAvailable) {
        Write-Host "`tUninstall-Module -Name '$env:BHProjectName' -AllVersions"
        Uninstall-Module -name $env:BHProjectName -AllVersions
    }
    else {
=======
    if (Get-Module -name $env:BHProjectName -ListAvailable) {
        Write-Host "`tUninstall-Module -Name '$env:BHProjectName' -AllVersions"
        Uninstall-Module -Name $env:BHProjectName -AllVersions
    } else {
>>>>>>> 6f3acaa1
        Write-Host ''
    }

} -description 'Uninstall all versions of the module'

Task Reinstall -depends Uninstall {

    [int]$attempts = 0

    do {
        $attempts++
        Write-Host "`tInstall-Module -Name '$env:BHProjectName' -Force"
<<<<<<< HEAD
        Install-Module -Name $env:BHProjectName -Force -ErrorAction Continue
        Start-Sleep -Seconds 1
    } while ($null -eq (Get-Module -name $env:BHProjectName -ListAvailable) -and ($attempts -lt 3))
=======
        Install-Module -name $env:BHProjectName -Force -ErrorAction Continue
        Start-Sleep -Seconds 1
    } while ($null -eq (Get-Module -Name $env:BHProjectName -ListAvailable) -and ($attempts -lt 3))
>>>>>>> 6f3acaa1

} -description 'Reinstall the latest version of the module from the defined PowerShell repository'

Task RemoveScriptScopedVariables -depends Reinstall {

    # Remove script-scoped variables to avoid their accidental re-use
    Remove-Variable -name ModuleOutDir -Scope Script -Force -ErrorAction SilentlyContinue

}

Task ? -description 'Lists the available tasks' {
    'Available tasks:'
    $psake.context.Peek().Tasks.Keys | Sort-Object
}<|MERGE_RESOLUTION|>--- conflicted
+++ resolved
@@ -343,7 +343,7 @@
 
     #-Update the description of each function (use its synopsis for brevity)
     ForEach ($ThisFunction in $ManifestInfo.ExportedCommands.Keys) {
-        $Synopsis = (Get-Help -name $ThisFunction).Synopsis
+        $Synopsis = (Get-Help -Name $ThisFunction).Synopsis
         $RegEx = "(?ms)\#\#\#\ \[$ThisFunction]\($ThisFunction\.md\)\s*[^\r\n]*\s*"
         $NewString = "### [$ThisFunction]($ThisFunction.md)$NewLine$Synopsis$NewLine$NewLine"
         $ModuleHelp = $ModuleHelp -replace $RegEx, $NewString
@@ -465,7 +465,6 @@
 }
 
 Task UnitTests -depends Lint -precondition $pesterPreReqs {
-<<<<<<< HEAD
 
     $PesterConfigParams = @{
         Run          = @{
@@ -496,23 +495,6 @@
     Invoke-Pester -Configuration $PesterConfiguration
 
 } -description 'Perform unit tests using Pester.'
-=======
-    $pesterParams = @{
-        Path                         = $TestRootDir
-        ModuleName                   = $env:BHProjectName
-        ModuleManifest               = Join-Path $env:BHBuildOutput "$env:BHProjectName.psd1"
-        OutputPath                   = $TestOutputFile
-        OutputFormat                 = $TestOutputFormat
-        CodeCoverage                 = $TestCodeCoverageEnabled
-        CodeCoverageThreshold        = $TestCodeCoverageThreshold
-        CodeCoverageFiles            = $TestCodeCoverageFiles
-        CodeCoverageOutputFile       = $TestCodeCoverageOutputFile
-        CodeCoverageOutputFileFormat = $TestCodeCoverageOutputFormat
-        ImportModule                 = $TestImportModuleFirst
-    }
-    Test-PSBuildPester @pesterParams
-} -description 'Execute Pester tests'
->>>>>>> 6f3acaa1
 
 Task SourceControl -depends UnitTests {
     $CurrentBranch = git branch --show-current
@@ -556,7 +538,7 @@
     do {
         Start-Sleep -Seconds 1
         $timer++
-        $VersionInGallery = Find-Module -name $env:BHProjectName -Repository $PublishPSRepository
+        $VersionInGallery = Find-Module -Name $env:BHProjectName -Repository $PublishPSRepository
     } while (
         $VersionInGallery.Version -lt $NewModuleVersion -and
         $timer -lt $timeout
@@ -571,18 +553,11 @@
 
     Write-Host "`tGet-Module -Name '$env:BHProjectName' -ListAvailable"
 
-<<<<<<< HEAD
-    if (Get-Module -Name $env:BHProjectName -ListAvailable) {
-        Write-Host "`tUninstall-Module -Name '$env:BHProjectName' -AllVersions"
-        Uninstall-Module -name $env:BHProjectName -AllVersions
-    }
-    else {
-=======
     if (Get-Module -name $env:BHProjectName -ListAvailable) {
         Write-Host "`tUninstall-Module -Name '$env:BHProjectName' -AllVersions"
         Uninstall-Module -Name $env:BHProjectName -AllVersions
-    } else {
->>>>>>> 6f3acaa1
+    }
+    else {
         Write-Host ''
     }
 
@@ -595,22 +570,16 @@
     do {
         $attempts++
         Write-Host "`tInstall-Module -Name '$env:BHProjectName' -Force"
-<<<<<<< HEAD
-        Install-Module -Name $env:BHProjectName -Force -ErrorAction Continue
-        Start-Sleep -Seconds 1
-    } while ($null -eq (Get-Module -name $env:BHProjectName -ListAvailable) -and ($attempts -lt 3))
-=======
         Install-Module -name $env:BHProjectName -Force -ErrorAction Continue
         Start-Sleep -Seconds 1
     } while ($null -eq (Get-Module -Name $env:BHProjectName -ListAvailable) -and ($attempts -lt 3))
->>>>>>> 6f3acaa1
 
 } -description 'Reinstall the latest version of the module from the defined PowerShell repository'
 
 Task RemoveScriptScopedVariables -depends Reinstall {
 
     # Remove script-scoped variables to avoid their accidental re-use
-    Remove-Variable -name ModuleOutDir -Scope Script -Force -ErrorAction SilentlyContinue
+    Remove-Variable -Name ModuleOutDir -Scope Script -Force -ErrorAction SilentlyContinue
 
 }
 
