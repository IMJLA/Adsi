--- conflicted
+++ resolved
@@ -1,151 +1,128 @@
-function ConvertTo-DistinguishedName {
-    <#
-        .SYNOPSIS
-        Convert a domain NetBIOS name to its distinguishedName
-        .DESCRIPTION
-        https://docs.microsoft.com/en-us/windows/win32/api/iads/nn-iads-iadsnametranslate
-        .INPUTS
-        [System.String]$Domain
-        .OUTPUTS
-        [System.String] distinguishedName of the domain
-        .EXAMPLE
-        ConvertTo-DistinguishedName -Domain 'CONTOSO'
-        DC=ad,DC=contoso,DC=com
-
-        Resolve the NetBIOS domain 'CONTOSO' to its distinguishedName 'DC=ad,DC=contoso,DC=com'
-    #>
-    [OutputType([System.String])]
-    param (
-        # NetBIOS name of the domain
-        [Parameter(Mandatory, ValueFromPipeline, ParameterSetName = 'NetBIOS')]
-        [string[]]$Domain,
-
-        [Parameter(ParameterSetName = 'NetBIOS')]
-        [hashtable]$DomainsByNetbios = ([hashtable]::Synchronized(@{})),
-
-        # NetBIOS name of the domain
-        [Parameter(Mandatory, ValueFromPipeline, ParameterSetName = 'FQDN')]
-        [string[]]$DomainFQDN,
-
-        # Type of initialization to be performed
-        # Will be translated to the corresponding integer for use as the lnSetType parameter of the IADsNameTranslate::Init method (iads.h)
-        # https://docs.microsoft.com/en-us/windows/win32/api/iads/ne-iads-ads_name_inittype_enum
-        [string]$InitType = 'ADS_NAME_INITTYPE_GC',
-
-        # Format of the name of the directory object that will be used for the input
-        # Will be translated to the corresponding integer for use as the lnSetType parameter of the IADsNameTranslate::Set method (iads.h)
-        # https://docs.microsoft.com/en-us/windows/win32/api/iads/ne-iads-ads_name_type_enum
-        [string]$InputType = 'ADS_NAME_TYPE_NT4',
-
-        # Format of the name of the directory object that will be used for the output
-        # Will be translated to the corresponding integer for use as the lnSetType parameter of the IADsNameTranslate::Get method (iads.h)
-        # https://docs.microsoft.com/en-us/windows/win32/api/iads/ne-iads-ads_name_type_enum
-        [string]$OutputType = 'ADS_NAME_TYPE_1779',
-
-<<<<<<< HEAD
-        <#
-        AdsiProvider (WinNT or LDAP) of the servers associated with the provided FQDNs or NetBIOS names
-
-        This parameter can be used to reduce calls to Find-AdsiProvider
-
-        Useful when that has been done already but the DomainsByFqdn and DomainsByNetbios caches have not been updated yet
-        #>
-=======
->>>>>>> 3f734f81
-        [string]$AdsiProvider
-
-    )
-    begin {
-
-        $ThisHostname = HOSTNAME.EXE
-
-        # Declare constants for these Windows enums
-        # We need to because PowerShell makes it hard to directly use the Win32 API and read the enum definition
-        # Use hashtables instead of enums since this use case is so simple
-        $ADS_NAME_INITTYPE_dict = @{
-            ADS_NAME_INITTYPE_DOMAIN = 1 #Initializes a NameTranslate object by setting the domain that the object binds to.
-            ADS_NAME_INITTYPE_SERVER = 2 #Initializes a NameTranslate object by setting the server that the object binds to.
-            ADS_NAME_INITTYPE_GC     = 3 #Initializes a NameTranslate object by locating the global catalog that the object binds to.
-        }
-        $ADS_NAME_TYPE_dict = @{
-            ADS_NAME_TYPE_1779                    = 1 #Name format as specified in RFC 1779. For example, "CN=Jeff Smith,CN=users,DC=Fabrikam,DC=com".
-            ADS_NAME_TYPE_CANONICAL               = 2 #Canonical name format. For example, "Fabrikam.com/Users/Jeff Smith".
-            ADS_NAME_TYPE_NT4                     = 3 #Account name format used in Windows. For example, "Fabrikam\JeffSmith".
-            ADS_NAME_TYPE_DISPLAY                 = 4 #Display name format. For example, "Jeff Smith".
-            ADS_NAME_TYPE_DOMAIN_SIMPLE           = 5 #Simple domain name format. For example, "JeffSmith@Fabrikam.com".
-            ADS_NAME_TYPE_ENTERPRISE_SIMPLE       = 6 #Simple enterprise name format. For example, "JeffSmith@Fabrikam.com".
-            ADS_NAME_TYPE_GUID                    = 7 #Global Unique Identifier format. For example, "{95ee9fff-3436-11d1-b2b0-d15ae3ac8436}".
-            ADS_NAME_TYPE_UNKNOWN                 = 8 #Unknown name type. The system will estimate the format. This element is a meaningful option only with the IADsNameTranslate.Set or the IADsNameTranslate.SetEx method, but not with the IADsNameTranslate.Get or IADsNameTranslate.GetEx method.
-            ADS_NAME_TYPE_USER_PRINCIPAL_NAME     = 9 #User principal name format. For example, "JeffSmith@Fabrikam.com".
-            ADS_NAME_TYPE_CANONICAL_EX            = 10 #Extended canonical name format. For example, "Fabrikam.com/Users Jeff Smith".
-            ADS_NAME_TYPE_SERVICE_PRINCIPAL_NAME  = 11 #Service principal name format. For example, "www/www.fabrikam.com@fabrikam.com".
-            ADS_NAME_TYPE_SID_OR_SID_HISTORY_NAME = 12 #A SID string, as defined in the Security Descriptor Definition Language (SDDL), for either the SID of the current object or one from the object SID history. For example, "O:AOG:DAD:(A;;RPWPCCDCLCSWRCWDWOGA;;;S-1-0-0)"
-        }
-        $ChosenInitType = $ADS_NAME_INITTYPE_dict[$InitType]
-        $ChosenInputType = $ADS_NAME_TYPE_dict[$InputType]
-        $ChosenOutputType = $ADS_NAME_TYPE_dict[$OutputType]
-
-    }
-    process {
-        ForEach ($ThisDomain in $Domain) {
-            $DomainCacheResult = $DomainsByNetbios[$ThisDomain]
-            if ($DomainCacheResult) {
-                Write-Debug -Message "  $(Get-Date -Format s)`t$(hostname)`tConvertTo-DistinguishedName`t# Domain NetBIOS cache hit for '$ThisDomain'"
-<<<<<<< HEAD
-                #ConvertTo-DistinguishedName -DomainFQDN $DomainCacheResult.Dns -AdsiProvider $DomainCacheResult.AdsiProvider
-                $DomainCacheResult.DistinguishedName
-=======
-                ConvertTo-DistinguishedName -DomainFQDN $DomainCacheResult.Dns -AdsiProvider $DomainCacheResult.AdsiProvider
->>>>>>> 3f734f81
-            } else {
-                Write-Debug -Message "  $(Get-Date -Format s)`t$(hostname)`tConvertTo-DistinguishedName`t# Domain NetBIOS cache miss for '$ThisDomain'. Available keys: $($DomainsByNetBios.Keys -join ',')"
-                Write-Debug -Message "  $(Get-Date -Format s)`t$ThisHostname`tConvertTo-DistinguishedName`t`$IADsNameTranslateComObject = New-Object -comObject 'NameTranslate' # For '$ThisDomain'"
-                $IADsNameTranslateComObject = New-Object -comObject "NameTranslate"
-                Write-Debug -Message "  $(Get-Date -Format s)`t$ThisHostname`tConvertTo-DistinguishedName`t`$IADsNameTranslateInterface = `$IADsNameTranslateComObject.GetType() # For '$ThisDomain'"
-                $IADsNameTranslateInterface = $IADsNameTranslateComObject.GetType()
-                Write-Debug -Message "  $(Get-Date -Format s)`t$ThisHostname`tConvertTo-DistinguishedName`t`$null = `$IADsNameTranslateInterface.InvokeMember('Init', 'InvokeMethod', `$Null, `$IADsNameTranslateComObject, ($ChosenInitType, `$Null)) # For '$ThisDomain'"
-                $null = $IADsNameTranslateInterface.InvokeMember("Init", "InvokeMethod", $Null, $IADsNameTranslateComObject, ($ChosenInitType, $Null))
-
-<<<<<<< HEAD
-                # For a non-domain-joined system there is no DistinguishedName for the domain
-                # Suppress errors when calling these next 2 methods
-                #     Exception calling "InvokeMember" with "5" argument(s): "Name translation: Could not find the name or insufficient right to see name. (Exception from HRESULT: 0x80072116)"
-                Write-Debug -Message "  $(Get-Date -Format s)`t$ThisHostname`tConvertTo-DistinguishedName`t`$null = `$IADsNameTranslateInterface.InvokeMember('Set', 'InvokeMethod', `$Null, `$IADsNameTranslateComObject, ($ChosenInputType, '$ThisDomain\')) # For '$ThisDomain'"
-                $null = { $IADsNameTranslateInterface.InvokeMember("Set", "InvokeMethod", $Null, $IADsNameTranslateComObject, ($ChosenInputType, "$ThisDomain\")) } 2>$null
-                #     Exception calling "InvokeMember" with "5" argument(s): "Unspecified error (Exception from HRESULT: 0x80004005 (E_FAIL))"
-=======
-                # Suppress errors when calling these next 2 methods (for a non-domain system there is no DistinguishedName for the domain)
-                #Exception calling "InvokeMember" with "5" argument(s): "Name translation: Could not find the name or insufficient right to see name. (Exception from HRESULT: 0x80072116)"
-                Write-Debug -Message "  $(Get-Date -Format s)`t$ThisHostname`tConvertTo-DistinguishedName`t`$null = `$IADsNameTranslateInterface.InvokeMember('Set', 'InvokeMethod', `$Null, `$IADsNameTranslateComObject, ($ChosenInputType, '$ThisDomain\')) # For '$ThisDomain'"
-                $null = { $IADsNameTranslateInterface.InvokeMember("Set", "InvokeMethod", $Null, $IADsNameTranslateComObject, ($ChosenInputType, "$ThisDomain\")) } 2>$null
-                # Exception calling "InvokeMember" with "5" argument(s): "Unspecified error (Exception from HRESULT: 0x80004005 (E_FAIL))"
->>>>>>> 3f734f81
-                Write-Debug -Message "  $(Get-Date -Format s)`t$ThisHostname`tConvertTo-DistinguishedName`t`$IADsNameTranslateInterface.InvokeMember('Get', 'InvokeMethod', `$Null, `$IADsNameTranslateComObject, $ChosenOutputType) # For '$ThisDomain'"
-                $null = { $IADsNameTranslateInterface.InvokeMember("Get", "InvokeMethod", $Null, $IADsNameTranslateComObject, $ChosenOutputType) } 2>$null
-            }
-        }
-        ForEach ($ThisDomain in $DomainFQDN) {
-<<<<<<< HEAD
-            $DomainCacheResult = $DomainsByFqdn[$ThisDomain]
-            if ($DomainCacheResult) {
-                Write-Debug -Message "  $(Get-Date -Format s)`t$(hostname)`tConvertTo-DistinguishedName`t# Domain FQDN cache hit for '$ThisDomain'"
-                $DomainCacheResult.DistinguishedName
-            } else {
-                Write-Debug -Message "  $(Get-Date -Format s)`t$(hostname)`tConvertTo-DistinguishedName`t# Domain FQDN cache miss for '$ThisDomain'"
-                if (-not $AdsiProvider) {
-                    $AdsiProvider = Find-AdsiProvider -AdsiServer $ThisDomain
-                }
-                if ($AdsiProvider -ne 'WinNT') {
-                    "dc=$($ThisDomain -replace '\.',',dc=')"
-                }
-=======
-            if (-not $AdsiProvider) {
-                $AdsiProvider = Find-AdsiProvider -AdsiServer $ThisDomain
-            }
-            if ($AdsiProvider -ne 'WinNT') {
-                "dc=$($ThisDomain -replace '\.',',dc=')"
->>>>>>> 3f734f81
-            }
-        }
-    }
-}
+function ConvertTo-DistinguishedName {
+    <#
+        .SYNOPSIS
+        Convert a domain NetBIOS name to its distinguishedName
+        .DESCRIPTION
+        https://docs.microsoft.com/en-us/windows/win32/api/iads/nn-iads-iadsnametranslate
+        .INPUTS
+        [System.String]$Domain
+        .OUTPUTS
+        [System.String] distinguishedName of the domain
+        .EXAMPLE
+        ConvertTo-DistinguishedName -Domain 'CONTOSO'
+        DC=ad,DC=contoso,DC=com
+
+        Resolve the NetBIOS domain 'CONTOSO' to its distinguishedName 'DC=ad,DC=contoso,DC=com'
+    #>
+    [OutputType([System.String])]
+    param (
+        # NetBIOS name of the domain
+        [Parameter(Mandatory, ValueFromPipeline, ParameterSetName = 'NetBIOS')]
+        [string[]]$Domain,
+
+        [Parameter(ParameterSetName = 'NetBIOS')]
+        [hashtable]$DomainsByNetbios = ([hashtable]::Synchronized(@{})),
+
+        # NetBIOS name of the domain
+        [Parameter(Mandatory, ValueFromPipeline, ParameterSetName = 'FQDN')]
+        [string[]]$DomainFQDN,
+
+        # Type of initialization to be performed
+        # Will be translated to the corresponding integer for use as the lnSetType parameter of the IADsNameTranslate::Init method (iads.h)
+        # https://docs.microsoft.com/en-us/windows/win32/api/iads/ne-iads-ads_name_inittype_enum
+        [string]$InitType = 'ADS_NAME_INITTYPE_GC',
+
+        # Format of the name of the directory object that will be used for the input
+        # Will be translated to the corresponding integer for use as the lnSetType parameter of the IADsNameTranslate::Set method (iads.h)
+        # https://docs.microsoft.com/en-us/windows/win32/api/iads/ne-iads-ads_name_type_enum
+        [string]$InputType = 'ADS_NAME_TYPE_NT4',
+
+        # Format of the name of the directory object that will be used for the output
+        # Will be translated to the corresponding integer for use as the lnSetType parameter of the IADsNameTranslate::Get method (iads.h)
+        # https://docs.microsoft.com/en-us/windows/win32/api/iads/ne-iads-ads_name_type_enum
+        [string]$OutputType = 'ADS_NAME_TYPE_1779',
+
+        <#
+        AdsiProvider (WinNT or LDAP) of the servers associated with the provided FQDNs or NetBIOS names
+
+        This parameter can be used to reduce calls to Find-AdsiProvider
+
+        Useful when that has been done already but the DomainsByFqdn and DomainsByNetbios caches have not been updated yet
+        #>
+        [string]$AdsiProvider
+
+    )
+    begin {
+
+        $ThisHostname = HOSTNAME.EXE
+
+        # Declare constants for these Windows enums
+        # We need to because PowerShell makes it hard to directly use the Win32 API and read the enum definition
+        # Use hashtables instead of enums since this use case is so simple
+        $ADS_NAME_INITTYPE_dict = @{
+            ADS_NAME_INITTYPE_DOMAIN = 1 #Initializes a NameTranslate object by setting the domain that the object binds to.
+            ADS_NAME_INITTYPE_SERVER = 2 #Initializes a NameTranslate object by setting the server that the object binds to.
+            ADS_NAME_INITTYPE_GC     = 3 #Initializes a NameTranslate object by locating the global catalog that the object binds to.
+        }
+        $ADS_NAME_TYPE_dict = @{
+            ADS_NAME_TYPE_1779                    = 1 #Name format as specified in RFC 1779. For example, "CN=Jeff Smith,CN=users,DC=Fabrikam,DC=com".
+            ADS_NAME_TYPE_CANONICAL               = 2 #Canonical name format. For example, "Fabrikam.com/Users/Jeff Smith".
+            ADS_NAME_TYPE_NT4                     = 3 #Account name format used in Windows. For example, "Fabrikam\JeffSmith".
+            ADS_NAME_TYPE_DISPLAY                 = 4 #Display name format. For example, "Jeff Smith".
+            ADS_NAME_TYPE_DOMAIN_SIMPLE           = 5 #Simple domain name format. For example, "JeffSmith@Fabrikam.com".
+            ADS_NAME_TYPE_ENTERPRISE_SIMPLE       = 6 #Simple enterprise name format. For example, "JeffSmith@Fabrikam.com".
+            ADS_NAME_TYPE_GUID                    = 7 #Global Unique Identifier format. For example, "{95ee9fff-3436-11d1-b2b0-d15ae3ac8436}".
+            ADS_NAME_TYPE_UNKNOWN                 = 8 #Unknown name type. The system will estimate the format. This element is a meaningful option only with the IADsNameTranslate.Set or the IADsNameTranslate.SetEx method, but not with the IADsNameTranslate.Get or IADsNameTranslate.GetEx method.
+            ADS_NAME_TYPE_USER_PRINCIPAL_NAME     = 9 #User principal name format. For example, "JeffSmith@Fabrikam.com".
+            ADS_NAME_TYPE_CANONICAL_EX            = 10 #Extended canonical name format. For example, "Fabrikam.com/Users Jeff Smith".
+            ADS_NAME_TYPE_SERVICE_PRINCIPAL_NAME  = 11 #Service principal name format. For example, "www/www.fabrikam.com@fabrikam.com".
+            ADS_NAME_TYPE_SID_OR_SID_HISTORY_NAME = 12 #A SID string, as defined in the Security Descriptor Definition Language (SDDL), for either the SID of the current object or one from the object SID history. For example, "O:AOG:DAD:(A;;RPWPCCDCLCSWRCWDWOGA;;;S-1-0-0)"
+        }
+        $ChosenInitType = $ADS_NAME_INITTYPE_dict[$InitType]
+        $ChosenInputType = $ADS_NAME_TYPE_dict[$InputType]
+        $ChosenOutputType = $ADS_NAME_TYPE_dict[$OutputType]
+
+    }
+    process {
+        ForEach ($ThisDomain in $Domain) {
+            $DomainCacheResult = $DomainsByNetbios[$ThisDomain]
+            if ($DomainCacheResult) {
+                Write-Debug -Message "  $(Get-Date -Format s)`t$(hostname)`tConvertTo-DistinguishedName`t# Domain NetBIOS cache hit for '$ThisDomain'"
+                #ConvertTo-DistinguishedName -DomainFQDN $DomainCacheResult.Dns -AdsiProvider $DomainCacheResult.AdsiProvider
+                $DomainCacheResult.DistinguishedName
+            } else {
+                Write-Debug -Message "  $(Get-Date -Format s)`t$(hostname)`tConvertTo-DistinguishedName`t# Domain NetBIOS cache miss for '$ThisDomain'. Available keys: $($DomainsByNetBios.Keys -join ',')"
+                Write-Debug -Message "  $(Get-Date -Format s)`t$ThisHostname`tConvertTo-DistinguishedName`t`$IADsNameTranslateComObject = New-Object -comObject 'NameTranslate' # For '$ThisDomain'"
+                $IADsNameTranslateComObject = New-Object -comObject "NameTranslate"
+                Write-Debug -Message "  $(Get-Date -Format s)`t$ThisHostname`tConvertTo-DistinguishedName`t`$IADsNameTranslateInterface = `$IADsNameTranslateComObject.GetType() # For '$ThisDomain'"
+                $IADsNameTranslateInterface = $IADsNameTranslateComObject.GetType()
+                Write-Debug -Message "  $(Get-Date -Format s)`t$ThisHostname`tConvertTo-DistinguishedName`t`$null = `$IADsNameTranslateInterface.InvokeMember('Init', 'InvokeMethod', `$Null, `$IADsNameTranslateComObject, ($ChosenInitType, `$Null)) # For '$ThisDomain'"
+                $null = $IADsNameTranslateInterface.InvokeMember("Init", "InvokeMethod", $Null, $IADsNameTranslateComObject, ($ChosenInitType, $Null))
+
+                # For a non-domain-joined system there is no DistinguishedName for the domain
+                # Suppress errors when calling these next 2 methods
+                #     Exception calling "InvokeMember" with "5" argument(s): "Name translation: Could not find the name or insufficient right to see name. (Exception from HRESULT: 0x80072116)"
+                Write-Debug -Message "  $(Get-Date -Format s)`t$ThisHostname`tConvertTo-DistinguishedName`t`$null = `$IADsNameTranslateInterface.InvokeMember('Set', 'InvokeMethod', `$Null, `$IADsNameTranslateComObject, ($ChosenInputType, '$ThisDomain\')) # For '$ThisDomain'"
+                $null = { $IADsNameTranslateInterface.InvokeMember("Set", "InvokeMethod", $Null, $IADsNameTranslateComObject, ($ChosenInputType, "$ThisDomain\")) } 2>$null
+                #     Exception calling "InvokeMember" with "5" argument(s): "Unspecified error (Exception from HRESULT: 0x80004005 (E_FAIL))"
+                Write-Debug -Message "  $(Get-Date -Format s)`t$ThisHostname`tConvertTo-DistinguishedName`t`$IADsNameTranslateInterface.InvokeMember('Get', 'InvokeMethod', `$Null, `$IADsNameTranslateComObject, $ChosenOutputType) # For '$ThisDomain'"
+                $null = { $null = { $IADsNameTranslateInterface.InvokeMember("Get", "InvokeMethod", $Null, $IADsNameTranslateComObject, $ChosenOutputType) } 2>$null } 2>$null
+            }
+        }
+        ForEach ($ThisDomain in $DomainFQDN) {
+            $DomainCacheResult = $DomainsByFqdn[$ThisDomain]
+            if ($DomainCacheResult) {
+                Write-Debug -Message "  $(Get-Date -Format s)`t$(hostname)`tConvertTo-DistinguishedName`t# Domain FQDN cache hit for '$ThisDomain'"
+                $DomainCacheResult.DistinguishedName
+            } else {
+                Write-Debug -Message "  $(Get-Date -Format s)`t$(hostname)`tConvertTo-DistinguishedName`t# Domain FQDN cache miss for '$ThisDomain'"
+                if (-not $AdsiProvider) {
+                    $AdsiProvider = Find-AdsiProvider -AdsiServer $ThisDomain
+                }
+                if ($AdsiProvider -ne 'WinNT') {
+                    "dc=$($ThisDomain -replace '\.',',dc=')"
+                }
+            }
+        }
+    }
+}