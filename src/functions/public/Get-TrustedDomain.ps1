function Get-TrustedDomain {
    <#
        .SYNOPSIS
        Returns a dictionary of trusted domains by the current computer
        .DESCRIPTION
        Works only on domain-joined systems
        Use nltest to get the domain trust relationships for the domain of the current computer
        Use ADSI's LDAP provider to get each trusted domain's DNS name, NETBIOS name, and SID
        For each trusted domain the key is the domain's SID, or its NETBIOS name if the -KeyByNetbios switch parameter was used
        For each trusted domain the value contains the details retrieved with ADSI
        .INPUTS
        None. Pipeline input is not accepted.
        .OUTPUTS
        [PSCustomObject] One object per trusted domain, each with a DomainFqdn property and a DomainNetbios property

        .EXAMPLE
        Get-TrustedDomain

        Get the trusted domains of the current computer
        .NOTES
    #>
    [OutputType([PSCustomObject])]
    param (
        $ThisHostname = (HOSTNAME.EXE)
    )
    # Redirect the error stream to null, errors are expected on non-domain-joined systems
<<<<<<< HEAD
    Write-Debug -Message "  $(Get-Date -Format 'yyyy-MM-ddThh:mm:ss.ffff')`t$(hostname)`t$(whoami)`tGet-TrustedDomain'& nltest /domain_trusts 2> $null')"
=======
    Write-Debug -Message "  $(Get-Date -Format 'yyyy-MM-ddThh:mm:ss.ffff')`t$(hostname)`t$(whoami)`tGet-TrustedDomain`t$('& nltest /domain_trusts 2> $null')"
>>>>>>> 9663a8b9
    $nltestresults = & nltest /domain_trusts 2> $null
    $NlTestRegEx = '[\d]*: .*'
    $TrustRelationships = $nltestresults -match $NlTestRegEx

    $RegExForEachTrust = '(?<index>[\d]*): (?<netbios>\S*) (?<dns>\S*).*'
    foreach ($TrustRelationship in $TrustRelationships) {
        if ($TrustRelationship -match $RegExForEachTrust) {
            [PSCustomObject]@{
                DomainFqdn    = $Matches.dns
                DomainNetbios = $Matches.netbios
            }
        } else {
            continue
        }
    }
}
<|MERGE_RESOLUTION|>--- conflicted
+++ resolved
@@ -1,47 +1,43 @@
-function Get-TrustedDomain {
-    <#
-        .SYNOPSIS
-        Returns a dictionary of trusted domains by the current computer
-        .DESCRIPTION
-        Works only on domain-joined systems
-        Use nltest to get the domain trust relationships for the domain of the current computer
-        Use ADSI's LDAP provider to get each trusted domain's DNS name, NETBIOS name, and SID
-        For each trusted domain the key is the domain's SID, or its NETBIOS name if the -KeyByNetbios switch parameter was used
-        For each trusted domain the value contains the details retrieved with ADSI
-        .INPUTS
-        None. Pipeline input is not accepted.
-        .OUTPUTS
-        [PSCustomObject] One object per trusted domain, each with a DomainFqdn property and a DomainNetbios property
-
-        .EXAMPLE
-        Get-TrustedDomain
-
-        Get the trusted domains of the current computer
-        .NOTES
-    #>
-    [OutputType([PSCustomObject])]
-    param (
-        $ThisHostname = (HOSTNAME.EXE)
-    )
-    # Redirect the error stream to null, errors are expected on non-domain-joined systems
-<<<<<<< HEAD
-    Write-Debug -Message "  $(Get-Date -Format 'yyyy-MM-ddThh:mm:ss.ffff')`t$(hostname)`t$(whoami)`tGet-TrustedDomain'& nltest /domain_trusts 2> $null')"
-=======
-    Write-Debug -Message "  $(Get-Date -Format 'yyyy-MM-ddThh:mm:ss.ffff')`t$(hostname)`t$(whoami)`tGet-TrustedDomain`t$('& nltest /domain_trusts 2> $null')"
->>>>>>> 9663a8b9
-    $nltestresults = & nltest /domain_trusts 2> $null
-    $NlTestRegEx = '[\d]*: .*'
-    $TrustRelationships = $nltestresults -match $NlTestRegEx
-
-    $RegExForEachTrust = '(?<index>[\d]*): (?<netbios>\S*) (?<dns>\S*).*'
-    foreach ($TrustRelationship in $TrustRelationships) {
-        if ($TrustRelationship -match $RegExForEachTrust) {
-            [PSCustomObject]@{
-                DomainFqdn    = $Matches.dns
-                DomainNetbios = $Matches.netbios
-            }
-        } else {
-            continue
-        }
-    }
-}
+function Get-TrustedDomain {
+    <#
+        .SYNOPSIS
+        Returns a dictionary of trusted domains by the current computer
+        .DESCRIPTION
+        Works only on domain-joined systems
+        Use nltest to get the domain trust relationships for the domain of the current computer
+        Use ADSI's LDAP provider to get each trusted domain's DNS name, NETBIOS name, and SID
+        For each trusted domain the key is the domain's SID, or its NETBIOS name if the -KeyByNetbios switch parameter was used
+        For each trusted domain the value contains the details retrieved with ADSI
+        .INPUTS
+        None. Pipeline input is not accepted.
+        .OUTPUTS
+        [PSCustomObject] One object per trusted domain, each with a DomainFqdn property and a DomainNetbios property
+
+        .EXAMPLE
+        Get-TrustedDomain
+
+        Get the trusted domains of the current computer
+        .NOTES
+    #>
+    [OutputType([PSCustomObject])]
+    param (
+        $ThisHostname = (HOSTNAME.EXE)
+    )
+    # Redirect the error stream to null, errors are expected on non-domain-joined systems
+    Write-Debug -Message "  $(Get-Date -Format 'yyyy-MM-ddThh:mm:ss.ffff')`t$(hostname)`t$(whoami)`tGet-TrustedDomain`t$('& nltest /domain_trusts 2> $null')"
+    $nltestresults = & nltest /domain_trusts 2> $null
+    $NlTestRegEx = '[\d]*: .*'
+    $TrustRelationships = $nltestresults -match $NlTestRegEx
+
+    $RegExForEachTrust = '(?<index>[\d]*): (?<netbios>\S*) (?<dns>\S*).*'
+    foreach ($TrustRelationship in $TrustRelationships) {
+        if ($TrustRelationship -match $RegExForEachTrust) {
+            [PSCustomObject]@{
+                DomainFqdn    = $Matches.dns
+                DomainNetbios = $Matches.netbios
+            }
+        } else {
+            continue
+        }
+    }
+}